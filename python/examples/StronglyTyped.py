#!/usr/bin/env python
'''
This Source Code Form is copyright of 51Degrees Mobile Experts Limited.
Copyright (c) 2015 51Degrees Mobile Experts Limited, 5 Charlotte Close,
Caversham, Reading, Berkshire, United Kingdom RG4 7BY

This Source Code Form is the subject of the following patent
applications, owned by 51Degrees Mobile Experts Limited of 5 Charlotte
Close, Caversham, Reading, Berkshire, United Kingdom RG4 7BY:
European Patent Application No. 13192291.6; and
United States Patent Application Nos. 14/085,223 and 14/085,301.

This Source Code Form is subject to the terms of the Mozilla Public
License, v. 2.0.

If a copy of the MPL was not distributed with this file, You can obtain
one at http://mozilla.org/MPL/2.0/.

This Source Code Form is "Incompatible With Secondary Licenses", as
defined by the Mozilla Public License, v. 2.0.
'''

'''
<tutorial>
Getting started example of using 51Degrees device detection. The example
shows how to:
<ol>
<li>Import settings from the 51Degrees settings file
<p><pre class="prettyprint lang-py">
<<<<<<< HEAD
dataFile = settings.V3_WRAPPER_DATABASE<br>
properties = settings.PROPERTIES<br>
cacheSize = settings.CACHE_SIZE<br>
poolSize = settings.POOL_SIZE<br>
=======
dataFile = settings.V3_WRAPPER_DATABASE
properties = settings.PROPERTIES
cacheSize = settings.CACHE_SIZE
poolSize = settings.POOL_SIZE
>>>>>>> a9a24e00
</pre></p>
<li>Instantiate the 51Degrees device detection provider with these
properties
<p><pre class="prettyprint lang-py">
<<<<<<< HEAD
provider = fiftyone_degrees_mobile_detector_v3_wrapper.Provider(dataFile,<br>
	properties,<br>
	cacheSize,<br>
=======
provider = fiftyone_degrees_mobile_detector_v3_wrapper.Provider(dataFile,
	properties,
	cacheSize,
>>>>>>> a9a24e00
	poolSize)
</pre></p>
<li>Produce a match for a single HTTP User-Agent header
<p><pre class="prettyprint lang-py">
match = provider.getMatch(userAgent)
</pre><p>
<li>Extract the value of the IsMobile property as boolean
<p><pre class="prettyprint lang-py">
<<<<<<< HEAD
def isMobile(userAgent):<br>
	match = provider.getMatch(userAgent)<br>
	if (match.getValue('IsMobile') == 'True'):<br>
=======
def isMobile(userAgent):
	match = provider.getMatch(userAgent)
	if (match.getValue('IsMobile') == 'True'):
>>>>>>> a9a24e00
		return True

</pre></p>
</ol>
This example can be run in any directory, but assumes your
settings file contains a valid dataFile location and has the
IsMobile property selected.
</tutorial>
'''
# // Snippet Start
from FiftyOneDegrees import fiftyone_degrees_mobile_detector_v3_wrapper
from fiftyone_degrees.mobile_detector.conf import settings
import sys

dataFile = settings.V3_WRAPPER_DATABASE
properties = settings.PROPERTIES
cacheSize =  settings.CACHE_SIZE
poolSize = settings.POOL_SIZE

provider = fiftyone_degrees_mobile_detector_v3_wrapper.Provider(dataFile,
	properties,
	cacheSize,
	poolSize)

# User-Agent string of an iPhone mobile device.
mobileUserAgent = ("Mozilla/5.0 (iPhone; CPU iPhone OS 7_1 like Mac OS X) "
"AppleWebKit/537.51.2 (KHTML, like Gecko) 'Version/7.0 Mobile/11D167 "
"Safari/9537.53")

# User-Agent string of Firefox Web browser version 41 on dektop.
desktopUserAgent = ("Mozilla/5.0 (Windows NT 6.3; WOW64; rv:41.0) "
"Gecko/20100101 Firefox/41.0")

# User-Agent string of a MediaHub device.
mediaHubUserAgent = ("Mozilla/5.0 (Linux; Android 4.4.2; X7 Quad Core "
"Build/KOT49H) AppleWebKit/537.36 (KHTML, like Gecko) Version/4.0 "
"Chrome/30.0.0.0 Safari/537.36")

'''
isMobile function. Takes a User-Agent as an argument, carries out a
match and returns a boolean value for the IsMobile property of the
matched device.
'''
def isMobile(userAgent):
	match = provider.getMatch(userAgent)
	if (match.getValue('IsMobile') == 'True'):
		return True

def main():
	sys.stdout.write('Mobile User-Agent: %s\n' % mobileUserAgent)

# Determines whether the mobile User-Agent is a mobile device.
	if isMobile(mobileUserAgent):
		sys.stdout.write('   Mobile\n')
	else:
		sys.stdout.write('   Non-Mobile\n')

# Determines whether the desktop User-Agent is a mobile device.
	sys.stdout.write('Desktop User-Agent: %s\n' % desktopUserAgent)
	if isMobile(desktopUserAgent):
		sys.stdout.write('   Mobile\n')
	else:
		sys.stdout.write('   Non-Mobile\n')

# Determines whether the MediaHub User-Agent is a mobile device.
	sys.stdout.write('Media Hub User-Agent: %s\n' % mediaHubUserAgent)
	if isMobile(mediaHubUserAgent):
		sys.stdout.write('   Mobile\n')
	else:
		sys.stdout.write('   Non-Mobile\n')

if __name__ == '__main__':
	main()
# // Snippet End<|MERGE_RESOLUTION|>--- conflicted
+++ resolved
@@ -27,30 +27,17 @@
 <ol>
 <li>Import settings from the 51Degrees settings file
 <p><pre class="prettyprint lang-py">
-<<<<<<< HEAD
-dataFile = settings.V3_WRAPPER_DATABASE<br>
-properties = settings.PROPERTIES<br>
-cacheSize = settings.CACHE_SIZE<br>
-poolSize = settings.POOL_SIZE<br>
-=======
 dataFile = settings.V3_WRAPPER_DATABASE
 properties = settings.PROPERTIES
 cacheSize = settings.CACHE_SIZE
 poolSize = settings.POOL_SIZE
->>>>>>> a9a24e00
 </pre></p>
 <li>Instantiate the 51Degrees device detection provider with these
 properties
 <p><pre class="prettyprint lang-py">
-<<<<<<< HEAD
-provider = fiftyone_degrees_mobile_detector_v3_wrapper.Provider(dataFile,<br>
-	properties,<br>
-	cacheSize,<br>
-=======
 provider = fiftyone_degrees_mobile_detector_v3_wrapper.Provider(dataFile,
 	properties,
 	cacheSize,
->>>>>>> a9a24e00
 	poolSize)
 </pre></p>
 <li>Produce a match for a single HTTP User-Agent header
@@ -59,15 +46,9 @@
 </pre><p>
 <li>Extract the value of the IsMobile property as boolean
 <p><pre class="prettyprint lang-py">
-<<<<<<< HEAD
-def isMobile(userAgent):<br>
-	match = provider.getMatch(userAgent)<br>
-	if (match.getValue('IsMobile') == 'True'):<br>
-=======
 def isMobile(userAgent):
 	match = provider.getMatch(userAgent)
 	if (match.getValue('IsMobile') == 'True'):
->>>>>>> a9a24e00
 		return True
 
 </pre></p>
