--- conflicted
+++ resolved
@@ -27,24 +27,14 @@
 <ol>
 <li>Set the various settings for 51Degrees detector
 <p><pre class="prettyprint lang-pl">
-<<<<<<< HEAD
-my $filename = "51Degrees-LiteV3.2.trie";<br>
-my $propertyList = "IsMobile"<br>
-=======
 my $filename = "51Degrees-LiteV3.2.trie";
 my $propertyList = "IsMobile"
->>>>>>> a9a24e00
 </pre></p>
 <li>Instantiate the 51Degrees device detection provider with these
 properties
 <p><pre class="prettyprint lang-pl">
-<<<<<<< HEAD
-my $provider = new FiftyOneDegrees::TrieV3::Provider(<br>
-	$dataFile,<br>
-=======
 my $provider = new FiftyOneDegrees::TrieV3::Provider(
 	$dataFile,
->>>>>>> a9a24e00
 	$properties);
 </pre></p>
 <li>Produce a match for a single HTTP User-Agent header
