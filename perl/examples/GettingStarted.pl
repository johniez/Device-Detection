#!/usr/bin/env perl
=copyright
This Source Code Form is copyright of 51Degrees Mobile Experts Limited.
Copyright (c) 2015 51Degrees Mobile Experts Limited, 5 Charlotte Close,
Caversham, Reading, Berkshire, United Kingdom RG4 7BY

This Source Code Form is the subject of the following patent
applications, owned by 51Degrees Mobile Experts Limited of 5 Charlotte
Close, Caversham, Reading, Berkshire, United Kingdom RG4 7BY:
European Patent Application No. 13192291.6; and
United States Patent Application Nos. 14/085,223 and 14/085,301.

This Source Code Form is subject to the terms of the Mozilla Public
License, v. 2.0.

If a copy of the MPL was not distributed with this file, You can obtain
one at http://mozilla.org/MPL/2.0/.

This Source Code Form is "Incompatible With Secondary Licenses", as
defined by the Mozilla Public License, v. 2.0.
=cut

=tutorial
<tutorial>
Getting started example of using 51Degrees device detection. The example
shows how to:
<ol>
<li>Set the various settings for 51Degrees detector
<p><pre class="prettyprint lang-pl">
<<<<<<< HEAD
my $filename = "51Degrees-LiteV3.2.dat";<br>
my $propertyList = "IsMobile"<br>
my $cacheSize = 10000;<br>
=======
my $filename = "51Degrees-LiteV3.2.dat";
my $propertyList = "IsMobile";
my $cacheSize = 10000;
>>>>>>> a9a24e00
my $poolSize = 20;
</pre></p>
<li>Instantiate the 51Degrees device detection provider with these
properties
<p><pre class="prettyprint lang-pl">
<<<<<<< HEAD
my $provider = new FiftyOneDegrees::PatternV3::Provider(<br>
	$dataFile,<br>
	$properties,<br>
	$cacheSize,<br>
=======
my $provider = new FiftyOneDegrees::PatternV3::Provider(
	$dataFile,
	$properties,
	$cacheSize,
>>>>>>> a9a24e00
	$poolSize);
</pre></p>
<li>Produce a match for a single HTTP User-Agent header
<p><pre class="prettyprint lang-pl">
my $match = $provider->getMatch($userAgent)
</pre></p>
<li>Extract the value of the IsMobile property
<p><pre class="prettyprint lang-pl">
$match->getValue('IsMobile')
</pre></p>
</ol>
This example assumes you are running from the original subdirectory
i.e. Device-Detection/perl/examples/ and the 51Degrees Perl module
is installed. 
</tutorial>
=cut
# // Snippet Start
use FiftyOneDegrees::PatternV3;
use feature qw/say/;

my $filename = "../../data/51Degrees-LiteV3.2.dat";
my $propertyList = "IsMobile";
my $cacheSize = 10000;
my $poolSize = 20;

# User-Agent string of an iPhone mobile device.
my $mobileUserAgent = "Mozilla/5.0 (iPhone; CPU iPhone OS 7_1 like Mac OS X) ".
"AppleWebKit/537.51.2 (KHTML, like Gecko) 'Version/7.0 ".
"Mobile/11D167 Safari/9537.53";

# User-Agent string of Firefox Web browser version 41 on dektop.
my $desktopUserAgent = "Mozilla/5.0 (Windows NT 6.3; WOW64; rv:41.0) ".
"Gecko/20100101 Firefox/41.0";

# User-Agent string of a MediaHub device.
my $mediaHubUserAgent = "Mozilla/5.0 (Linux; Android 4.4.2; X7 Quad Core ".
"Build/KOT49H) AppleWebKit/537.36 (KHTML, like Gecko) Version/4.0 ".
"Chrome/30.0.0.0 Safari/537.36";

# Initialises the device detection provider with the settings declared above.
# This uses Lite data file. For more info
# see:
# <a href="https://51degrees.com/compare-data-options">compare data options
# </a>

my $provider = new FiftyOneDegrees::PatternV3::Provider(
	$filename,
	$propertyList,
	$cacheSize,
	$poolSize);

say "Starting Getting Started Example.";

# Carries out a match with a mobile User-Agent.
say "\nMobile User-Agent: $mobileUserAgent";
my $match = $provider->getMatch($mobileUserAgent);
my $isMobile =  $match->getValue("IsMobile");
say "   IsMobile: $isMobile";

# Carries out a desktop with a mobile User-Agent.
say "\nDesktop User-Agent: $desktopUserAgent";
my $match = $provider->getMatch($desktopUserAgent);
my $isMobile =  $match->getValue("IsMobile");
say "   IsMobile: $isMobile";

# Carries out a MediaHub with a mobile User-Agent.
say "\nMediaHub User-Agent: $mediaHubUserAgent";
my $match = $provider->getMatch($mediaHubUserAgent);
my $isMobile =  $match->getValue("IsMobile");
say "   IsMobile: $isMobile";
# // Snippet End<|MERGE_RESOLUTION|>--- conflicted
+++ resolved
@@ -27,31 +27,18 @@
 <ol>
 <li>Set the various settings for 51Degrees detector
 <p><pre class="prettyprint lang-pl">
-<<<<<<< HEAD
-my $filename = "51Degrees-LiteV3.2.dat";<br>
-my $propertyList = "IsMobile"<br>
-my $cacheSize = 10000;<br>
-=======
 my $filename = "51Degrees-LiteV3.2.dat";
 my $propertyList = "IsMobile";
 my $cacheSize = 10000;
->>>>>>> a9a24e00
 my $poolSize = 20;
 </pre></p>
 <li>Instantiate the 51Degrees device detection provider with these
 properties
 <p><pre class="prettyprint lang-pl">
-<<<<<<< HEAD
-my $provider = new FiftyOneDegrees::PatternV3::Provider(<br>
-	$dataFile,<br>
-	$properties,<br>
-	$cacheSize,<br>
-=======
 my $provider = new FiftyOneDegrees::PatternV3::Provider(
 	$dataFile,
 	$properties,
 	$cacheSize,
->>>>>>> a9a24e00
 	$poolSize);
 </pre></p>
 <li>Produce a match for a single HTTP User-Agent header
