--- conflicted
+++ resolved
@@ -34,45 +34,23 @@
 output folder must be in the same directory as this page and have write
 permissions.
 <p><pre class="prettyprint lang-php">
-<<<<<<< HEAD
-$file_in = fopen("20000 User Agents.csv", "r");<br>
-=======
 $file_in = fopen("20000 User Agents.csv", "r");
->>>>>>> a9a24e00
 $file_out = fopen($outputFolder."/".$outputFile, "w");
 </pre></p>
 <li>Write a header to the output file with the property names in '|'
 separated CSV format ('|' sepparated because some User-Agents contain
 commas)
 <p><pre class="prettyprint lang-php">
-<<<<<<< HEAD
-fwrite($file_out, "User-Agent");<br>
-foreach ($properties as $property) {<br>
-	fwrite($file_out, "|".$property);<br>
-}<br>
-=======
 fwrite($file_out, "User-Agent");
 foreach ($properties as $property) {
 	fwrite($file_out, "|".$property);
 }
->>>>>>> a9a24e00
 fwrite($file_out, "\n");
 </pre></p>
 <li>For the first 20 User-Agents in the input file, performa match then
 write the User-Agent along with the values for chosen properties to
 the CSV.
 <p><pre class="prettyprint lang-php">
-<<<<<<< HEAD
-while( my $userAgent = <$file_in>) {<br>
-	chomp $userAgent;<br>
-	my $match = $provider->getMatch($userAgent);<br>
-	print file_out $userAgent;<br>
-	foreach $property (@$properties) {<br>
-		print file_out "|".$match->getValue($property);<br>
-	}<br>
-	print file_out "\n";<br>
-	last if $. == 20;<br>
-=======
 while( my $userAgent = <$file_in>) {
 	chomp $userAgent;
 	my $match = $provider->getMatch($userAgent);
@@ -82,7 +60,6 @@
 	}
 	print file_out "\n";
 	last if $. == 20;
->>>>>>> a9a24e00
 }
 </pre></p>
 </ol>
