--- conflicted
+++ resolved
@@ -1,1142 +1,1119 @@
-/* *********************************************************************
- * This Source Code Form is copyright of 51Degrees Mobile Experts Limited.
- * Copyright 2015 51Degrees Mobile Experts Limited, 5 Charlotte Close,
- * Caversham, Reading, Berkshire, United Kingdom RG4 7BY
- *
- * This Source Code Form is the subject of the following patent
- * applications, owned by 51Degrees Mobile Experts Limited of 5 Charlotte
- * Close, Caversham, Reading, Berkshire, United Kingdom RG4 7BY:
- * European Patent Application No. 13192291.6; and
- * United States Patent Application Nos. 14/085,223 and 14/085,301.
- *
- * This Source Code Form is subject to the terms of the Mozilla Public
- * License, v. 2.0.
- *
- * If a copy of the MPL was not distributed with this file, You can obtain
- * one at http://mozilla.org/MPL/2.0/.
- *
- * This Source Code Form is "Incompatible With Secondary Licenses", as
- * defined by the Mozilla Public License, v. 2.0.
- ********************************************************************** */
-
-/**
- * \defgroup FiftyOneDegreesFunctions
- * These functions are the core that all 51Degrees
- * C based API's build on. All the detections happen
- * here.
- */
-#ifndef FIFTYONEDEGREES_H_INCLUDED
-#define FIFTYONEDEGREES_H_INCLUDED
-
-#ifndef FIFTYONEDEGREES_H_PATTERN_INCLUDED
-#define FIFTYONEDEGREES_H_PATTERN_INCLUDED
-#endif
-
-#ifdef _MSC_VER
-#define _INTPTR 0
-#endif
-
-#ifdef __cplusplus
-#define EXTERNAL extern "C"
-#else
-#define EXTERNAL
-#endif
-
-#include <stdint.h>
-#include <limits.h>
-#include <time.h>
-#include "../threading.h"
-
-/* Used to represent bytes */
-typedef unsigned char byte;
-
-/* Used to return the match method */
-typedef enum e_fiftyoneDegrees_MatchMethod {
-	NONE,
-	EXACT,
-	NUMERIC,
-	NEAREST,
-	CLOSEST
-} fiftyoneDegreesMatchMethod;
-
-/* Used to indicate what state the result set is in the cache */
-typedef enum e_fiftyoneDegrees_Resultset_CacheState {
-	ACTIVE_CACHE_LIST_ONLY,
-	BOTH_CACHE_LISTS
-} fiftyoneDegreesResultsetCacheState;
-
-/* Used to provide the status of the data set initialisation */
-typedef enum e_fiftyoneDegrees_DataSetInitStatus {
-	DATA_SET_INIT_STATUS_SUCCESS, // All okay
-	DATA_SET_INIT_STATUS_INSUFFICIENT_MEMORY, // Lack of memory
-	DATA_SET_INIT_STATUS_CORRUPT_DATA, // Data structure not readable
-	DATA_SET_INIT_STATUS_INCORRECT_VERSION, // Data not the required version
-	DATA_SET_INIT_STATUS_FILE_NOT_FOUND, // The data file couldn't be found
+/* *********************************************************************
+ * This Source Code Form is copyright of 51Degrees Mobile Experts Limited.
+ * Copyright 2015 51Degrees Mobile Experts Limited, 5 Charlotte Close,
+ * Caversham, Reading, Berkshire, United Kingdom RG4 7BY
+ *
+ * This Source Code Form is the subject of the following patent
+ * applications, owned by 51Degrees Mobile Experts Limited of 5 Charlotte
+ * Close, Caversham, Reading, Berkshire, United Kingdom RG4 7BY:
+ * European Patent Application No. 13192291.6; and
+ * United States Patent Application Nos. 14/085,223 and 14/085,301.
+ *
+ * This Source Code Form is subject to the terms of the Mozilla Public
+ * License, v. 2.0.
+ *
+ * If a copy of the MPL was not distributed with this file, You can obtain
+ * one at http://mozilla.org/MPL/2.0/.
+ *
+ * This Source Code Form is "Incompatible With Secondary Licenses", as
+ * defined by the Mozilla Public License, v. 2.0.
+ ********************************************************************** */
+
+/**
+ * \defgroup FiftyOneDegreesFunctions
+ * These functions are the core that all 51Degrees
+ * C based API's build on. All the detections happen
+ * here.
+ */
+#ifndef FIFTYONEDEGREES_H_INCLUDED
+#define FIFTYONEDEGREES_H_INCLUDED
+
+#ifndef FIFTYONEDEGREES_H_PATTERN_INCLUDED
+#define FIFTYONEDEGREES_H_PATTERN_INCLUDED
+#endif
+
+#ifdef _MSC_VER
+#define _INTPTR 0
+#endif
+
+#ifdef __cplusplus
+#define EXTERNAL extern "C"
+#else
+#define EXTERNAL
+#endif
+
+#include <stdint.h>
+#include <limits.h>
+#include <time.h>
+#include "../threading.h"
+
+/* Used to represent bytes */
+typedef unsigned char byte;
+
+/* Used to return the match method */
+typedef enum e_fiftyoneDegrees_MatchMethod {
+	NONE,
+	EXACT,
+	NUMERIC,
+	NEAREST,
+	CLOSEST
+} fiftyoneDegreesMatchMethod;
+
+/* Used to indicate what state the result set is in the cache */
+typedef enum e_fiftyoneDegrees_Resultset_CacheState {
+	ACTIVE_CACHE_LIST_ONLY,
+	BOTH_CACHE_LISTS
+} fiftyoneDegreesResultsetCacheState;
+
+/* Used to provide the status of the data set initialisation */
+typedef enum e_fiftyoneDegrees_DataSetInitStatus {
+	DATA_SET_INIT_STATUS_SUCCESS, // All okay
+	DATA_SET_INIT_STATUS_INSUFFICIENT_MEMORY, // Lack of memory
+	DATA_SET_INIT_STATUS_CORRUPT_DATA, // Data structure not readable
+	DATA_SET_INIT_STATUS_INCORRECT_VERSION, // Data not the required version
+	DATA_SET_INIT_STATUS_FILE_NOT_FOUND, // The data file couldn't be found
 	DATA_SET_INIT_STATUS_NOT_SET, // Should never be returned to the caller
-	/* Working pointer exceeded the amount of memory containing the data */
+	/* Working pointer exceeded the amount of memory containing the data */
 	DATA_SET_INIT_STATUS_POINTER_OUT_OF_BOUNDS,
-	DATA_SET_INIT_STATUS_NULL_POINTER // A key pointer was not set
-} fiftyoneDegreesDataSetInitStatus;
-
-typedef struct fiftyoneDegreesRange_t {
-	const int16_t lower;
-	const int16_t upper;
-} fiftyoneDegreesRange;
-
-/**
- * DATA FILE MAPPED STRUCTURES - DO NOT ALTER
- */
-
-#pragma pack(push, 1)
-typedef struct fiftyoneDegrees_ascii_string_t {
-	const int16_t length;
-	const char firstByte;
-} fiftyoneDegreesAsciiString;
+	DATA_SET_INIT_STATUS_NULL_POINTER // A key pointer was not set
+} fiftyoneDegreesDataSetInitStatus;
+
+typedef struct fiftyoneDegreesRange_t {
+	const int16_t lower;
+	const int16_t upper;
+} fiftyoneDegreesRange;
+
+/**
+ * DATA FILE MAPPED STRUCTURES - DO NOT ALTER
+ */
+
+#pragma pack(push, 1)
+typedef struct fiftyoneDegrees_ascii_string_t {
+	const int16_t length;
+	const char firstByte;
+} fiftyoneDegreesAsciiString;
+#pragma pack(pop)
+
+#pragma pack(push, 1)
+typedef struct fiftyoneDegrees_component_t {
+	const byte componentId; /* The unique Id of the component. */
+	const int32_t nameOffset; /* Offset in the strings data structure to the name */
+	const int32_t defaultProfileOffset; /* Offset in the profiles data structure to the default profile */
+	const uint16_t httpHeaderCount; /* The number of HTTP header offsets at httpHeaderFirstOffset */
+} fiftyoneDegreesComponent;
+#pragma pack(pop)
+
+#pragma pack(push, 4)
+typedef struct fiftyoneDegrees_map_t {
+	const int32_t nameOffset; /* Offset in the strings data structure to the name */
+} fiftyoneDegreesMap;
+#pragma pack(pop)
+
+#pragma pack(push, 2)
+typedef struct fiftyoneDegrees_node_numeric_index_t {
+	const int16_t value; /* The numeric value of the index */
+	const int32_t relatedNodeOffset; /* The node offset which the numeric value relates to */
+} fiftyoneDegreesNodeNumericIndex;
+#pragma pack(pop)
+
+#pragma pack(push, 4)
+typedef union fiftyoneDegrees_node_index_value_t {
+	const byte characters[4]; /* If not a string the characters to be used */
+	const int32_t integer; /* If a string the offset in the strings data structure of the characters */
+} fiftyoneDegreesNodeIndexValue;
+#pragma pack(pop)
+
+#pragma pack(push, 1)
+typedef struct fiftyoneDegrees_node_index_t {
+	const int32_t relatedNodeOffset; /* The node offset which the value relates to. Must be converted to absolute value. */
+	union {
+		const byte characters[4];
+		const int32_t integer;
+	} value; /* The value of the index as either an integer or character array */
+} fiftyoneDegreesNodeIndex;
+#pragma pack(pop)
+
+#pragma pack(push, 2)
+typedef struct fiftyoneDegrees_string_t {
+	byte* value;
+	int16_t length;
+} fiftyoneDegreesString;
+#pragma pack(pop)
+
+typedef struct fiftyoneDegrees_strings_t {
+	const fiftyoneDegreesString *firstString;
+	const int32_t count;
+} fiftyoneDegreesStrings;
+
+#pragma pack(push, 2)
+typedef struct fiftyoneDegrees_node_t {
+	const int16_t position;
+	const int16_t nextCharacterPosition;
+	const int32_t parentOffset;
+	const int32_t characterStringOffset;
+	const int16_t childrenCount;
+	const int16_t numericChildrenCount;
+	const uint16_t signatureCount;
+} fiftyoneDegreesNode;
+#pragma pack(pop)
+
+#pragma pack(push, 4)
+typedef struct fiftyoneDegrees_profile_offset_t {
+	const int32_t profileId; /* The unique Id of the profile */
+	const int32_t offset; /* Offset to the profile in the profiles structure */
+} fiftyoneDegreesProfileOffset;
+#pragma pack(pop)
+
+#pragma pack(push, 1)
+typedef struct property_t {
+	const byte componentIndex; /* Index of the component */
+	const byte displayOrder; /* The order the property should be displayed in relative to other properties */
+	const byte isMandatory; /* True if the property is mandatory and must be provided */
+	const byte isList; /* True if the property is a list can return multiple values */
+	const byte showValues; /* True if the values should be shown in GUIs */
+	const byte isObsolete; /* True if the property is obsolete and will be removed from future data sets */
+	const byte show; /* True if the property should be shown in GUIs */
+	const byte valueType; /* The type of value the property represents */
+	const int32_t defaultValueIndex; /* The default value index for the property */
+	const int32_t nameOffset; /* The offset in the strings structure to the property name */
+	const int32_t descriptionOffset; /* The offset in the strings structure to the property description */
+	const int32_t categoryOffset; /* The offset in the strings structure to the property category */
+	const int32_t urlOffset; /* The offset in the strings structure to the property URL */
+	const int32_t firstValueIndex; /* Index of the first possible value */
+	const int32_t lastValueIndex; /* Index of the last possible value */
+	const int32_t mapCount; /* Number of maps the property is associated with */
+	const int32_t firstMapIndex; /* The first index in the list of maps the property is associated with */
+} fiftyoneDegreesProperty;
+#pragma pack(pop)
+
+#pragma pack(push, 2)
+typedef struct fiftyoneDegrees_value_t {
+	const int16_t propertyIndex; /* Index of the property the value relates to */
+	const int32_t nameOffset; /* The offset in the strings structure to the value name */
+	const int32_t descriptionOffset; /* The offset in the strings structure to the value description */
+	const int32_t urlOffset; /* The offset in the strings structure to the value URL */
+} fiftyoneDegreesValue;
+#pragma pack(pop)
+
+#pragma pack(push, 1)
+typedef struct fiftyoneDegrees_profile_t {
+	const byte componentIndex;
+	const int32_t profileId;
+	const int32_t valueCount;
+	const int32_t signatureCount;
+} fiftyoneDegreesProfile;
+#pragma pack(pop)
+
+#pragma pack(push, 2)
+typedef struct fiftyoneDegrees_date_t {
+	const int16_t year;
+	const byte month;
+	const byte day;
+} fiftyoneDegreesDate;
+#pragma pack(pop)
+
+#pragma pack(push, 4)
+typedef struct fiftyoneDegrees_entity_header_t {
+	const int32_t startPosition; /* Start position in the data file of the entities */
+	const int32_t length; /* Length in bytes of all the entities */
+	const int32_t count; /* Number of entities in the collection */
+} fiftyoneDegreesEntityHeader;
+#pragma pack(pop)
+
+#pragma pack(push, 2)
+typedef struct fiftyoneDegrees_numeric_node_state {
+	int32_t target;
+	const fiftyoneDegreesNode *node;
+	const fiftyoneDegreesNodeNumericIndex *firstNodeNumericIndex;
+	const fiftyoneDegreesRange *range;
+	int32_t startIndex;
+	int32_t lowIndex;
+	int32_t highIndex;
+	byte lowInRange;
+	byte highInRange;
+} fiftyoneDegreesNumericNodeState;
+#pragma pack(pop)
+
+#pragma pack(push, 1)
+typedef struct fiftyoneDegrees_dataset_header_t {
+	const int32_t versionMajor;
+	const int32_t versionMinor;
+	const int32_t versionBuild;
+	const int32_t versionRevision;
+	const byte tag[16];
+	const byte exportTag[16];
+	const int32_t copyrightOffset;
+	const int16_t age;
+	const int32_t minUserAgentCount;
+	const int32_t nameOffset;
+	const int32_t formatOffset;
+	const fiftyoneDegreesDate published;
+	const fiftyoneDegreesDate nextUpdate;
+	const int32_t deviceCombinations;
+	const int16_t maxUserAgentLength;
+	const int16_t minUserAgentLength;
+	const char lowestCharacter;
+	const char highestCharacter;
+	const int32_t maxSignatures;
+	const int32_t signatureProfilesCount;
+	const int32_t signatureNodesCount;
+	const int16_t maxValues;
+	const int32_t csvBufferLength;
+	const int32_t jsonBufferLength;
+	const int32_t xmlBufferLength;
+	const int32_t maxSignaturesClosest;
+	const int32_t maxRank;
+	const fiftyoneDegreesEntityHeader strings;
+	const fiftyoneDegreesEntityHeader components;
+	const fiftyoneDegreesEntityHeader maps;
+	const fiftyoneDegreesEntityHeader properties;
+	const fiftyoneDegreesEntityHeader values;
+	const fiftyoneDegreesEntityHeader profiles;
+	const fiftyoneDegreesEntityHeader signatures;
+	const fiftyoneDegreesEntityHeader signatureNodeOffsets;
+	const fiftyoneDegreesEntityHeader nodeRankedSignatureIndexes;
+	const fiftyoneDegreesEntityHeader rankedSignatureIndexes;
+	const fiftyoneDegreesEntityHeader nodes;
+	const fiftyoneDegreesEntityHeader rootNodes;
+	const fiftyoneDegreesEntityHeader profileOffsets;
+} fiftyoneDegreesDataSetHeader;
+#pragma pack(pop)
+
+#pragma pack(push, 1)
+typedef struct fiftyoneDegrees_signature_t {
+	const byte nodeCount;
+	const int32_t firstNodeOffsetIndex;
+	const int32_t rank;
+	const byte flags;
+} fiftyoneDegreesSignature;
+#pragma pack(pop)
+
+/**
+ * OPERATIONAL DATA STRUCTURES
+ */
+
+#pragma pack(push, 4)
+typedef struct fiftyoneDegrees_http_header_t {
+	int32_t headerNameOffset; /* Offset to the string with the header name */
+	const char *headerName; /* Pointer to the header name string information */
+} fiftyoneDegreesHttpHeader;
+#pragma pack(pop)
+
+typedef struct fiftyoneDegrees_profile_struct_t {
+	int32_t count;
+	fiftyoneDegreesProfile **profiles;
+	int32_t *indexes;
+} fiftyoneDegreesProfilesStruct;
+
+typedef struct fiftyoneDegrees_profile_index_struct_t {
+	int32_t count;
+	int32_t *indexes;
+} fiftyoneDegreesProfileIndexesStruct;
+
+typedef struct fiftyoneDegrees_profile_struct_array_t{
+	int32_t initialised;
+	fiftyoneDegreesProfileIndexesStruct *profilesStructs;
+#ifndef FIFTYONEDEGREES_NO_THREADING
+	FIFTYONEDEGREES_MUTEX lock;
+#endif
+} fiftyoneDegreesProfilesStructArray;
+
+#pragma pack(push, 1)
+typedef struct fiftyoneDegrees_dataset_t {
+	const fiftyoneDegreesDataSetHeader header;
+	const void* memoryToFree; /* Pointer to the memory space allocated to the data set which will be free when the data set is freed if set */
+	int32_t sizeOfSignature; /* The length in bytes of each signature record */
+	int32_t signatureStartOfStruct; /* The number of bytes to ignore before the signature structure is found */
+	const fiftyoneDegreesProperty **requiredProperties; /* Pointer to properties to be returned */
+	int32_t requiredPropertyCount; /* Number of properties to return */
+	const byte *strings;
+	const byte *componentsData;
+	const fiftyoneDegreesComponent **components;
+	const fiftyoneDegreesMap *maps;
+	const fiftyoneDegreesProperty *properties;
+	const fiftyoneDegreesValue *values;
+	const byte *profiles;
+	const byte *signatures;
+	const int32_t *signatureNodeOffsets;
+	const int32_t *nodeRankedSignatureIndexes;
+	const int32_t *rankedSignatureIndexes;
+	const byte *nodes;
+	const fiftyoneDegreesNode **rootNodes;
+	const fiftyoneDegreesProfileOffset *profileOffsets;
+	int32_t httpHeadersCount; /* Number of unique HTTP headers in the array */
+	fiftyoneDegreesHttpHeader *httpHeaders; /* Array of HTTP headers the data set can process */
+	const char **prefixedUpperHttpHeaders; /* Array of HTTP header strings in upper case form prefixed with HTTP_ */
+	fiftyoneDegreesProfilesStructArray *valuePointersArray;
+	const char *fileName; /* Path to the data file used to create the data set */
+} fiftyoneDegreesDataSet;
+#pragma pack(pop)
+
+typedef struct fiftyoneDegrees_linked_signature_list_item_t {
+	struct fiftyoneDegrees_linked_signature_list_item_t *next;
+	struct fiftyoneDegrees_linked_signature_list_item_t *previous;
+	int32_t rankedSignatureIndex;
+	int32_t frequency;
+} fiftyoneDegreesLinkedSignatureListItem;
+
+typedef struct fiftyoneDegrees_linked_signature_list_t {
+	const fiftyoneDegreesLinkedSignatureListItem *items; /* List of signatures that are being evaluated by Closest match */
+	fiftyoneDegreesLinkedSignatureListItem *first; /* Pointer to the first signature in the linked list */
+	fiftyoneDegreesLinkedSignatureListItem *last; /* Pointer to the last signature in the linked list */
+	int32_t count; /* The number of signatures pointed to by signatures */
+	fiftyoneDegreesLinkedSignatureListItem *current; /* Pointer to the current item in the list when navigating */
+} fiftyoneDegreesLinkedSignatureList;
+
+#pragma pack(push, 1)
+typedef struct fiftyoneDegrees_resultset_t {
+	const fiftyoneDegreesDataSet *dataSet; /* A pointer to the data set to use for the match */
+	byte *targetUserAgentArray; /* An array of bytes representing the target user agent */
+	uint16_t targetUserAgentArrayLength; /* The length of the target user agent */
+	uint64_t targetUserAgentHashCode; /* The hash code of the target user agent */
+	byte hashCodeSet; /* 0 if the hash code has not been calculated */
+	fiftyoneDegreesMatchMethod method; /* The method used to provide the match result */
+	int32_t difference; /* The difference score between the signature found and the target */
+	int32_t rootNodesEvaluated; /* The number of root nodes evaluated */
+	int32_t stringsRead; /* The number of strings read */
+	int32_t nodesEvaluated; /* The number of nodes read during the detection */
+	int32_t signaturesCompared; /* The number of signatures read in full and compared to the target */
+	int32_t signaturesRead; /* The number of signatures read in full */
+	int32_t closestSignatures; /* The total number of closest signatures available */
+	const fiftyoneDegreesProfile *profiles; /* Pointer to a list of profiles returned for the match */
+	int32_t profileCount; /* The number of profiles the match contains */
+	byte *signature; /* The signature found if only one exists */
+	struct fiftyoneDegrees_resultset_t *previous; /* The previous item in the linked list, or NULL if first */
+	struct fiftyoneDegrees_resultset_t *next; /* The next item in the linked list, or NULL if last */
+	fiftyoneDegreesResultsetCacheState state; /* Indicates if the result set is in the active, background or both lists */
+} fiftyoneDegreesResultset;
+#pragma pack(pop)
+
+#pragma pack(push, 4)
+typedef struct fiftyoneDegrees_resultset_cache_t fiftyoneDegreesResultsetCache;
+#pragma pack(pop)
+
+#pragma pack(push, 4)
+typedef struct fiftyoneDegrees_resultset_cache_list_t {
+	struct fiftyoneDegrees_resultset_cache_t *cache; /* Pointer to the cache the list is a part of */
+	fiftyoneDegreesResultset **resultSets; /* Hashcode ordered list of pointers to resultsets in the cache list */
+	int32_t allocated; /* The number of resultsets currently allocated in the list */
+} fiftyoneDegreesResultsetCacheList;
+#pragma pack(pop)
+
+#pragma pack(push, 4)
+typedef struct fiftyoneDegrees_resultset_cache_link_list_t {
+	fiftyoneDegreesResultset *first; /* Pointer to the first item in the linked list */
+	fiftyoneDegreesResultset *last; /* Pointer to the last item in the linked list */
+	int32_t count; /* Number of items in the linked list */
+} fiftyoneDegreesResultsetCacheLinkedList;
+#pragma pack(pop)
+
+#pragma pack(push, 4)
+struct fiftyoneDegrees_resultset_cache_t {
+	const fiftyoneDegreesDataSet *dataSet; /* A pointer to the data set to use with the cache */
+	const fiftyoneDegreesResultset *resultSets; /* The start of the list of resultsets in the cache */
+	int32_t sizeOfResultset; /* The number of bytes used for each resultset */
+	int32_t total; /* The number of resultset items in the cache */
+	fiftyoneDegreesResultsetCacheLinkedList free; /* Linked list of pointers to free resultsets */
+	fiftyoneDegreesResultsetCacheLinkedList allocated; /* Linked list of pointers to allocated resultsets */
+	fiftyoneDegreesResultsetCacheList *active; /* List of cache items that are actively being checked */
+	fiftyoneDegreesResultsetCacheList *background; /* List of cache items that are being recorded as recently accessed */
+	int32_t switchLimit; /* The number of items that can be allocated before the caches are switched */
+	int32_t hits; /* The number of times an item was found in the cache */
+	int32_t misses; /* The number of times an item was not found in the cache */
+	int32_t switches; /* The number of times the cache has been switched */
+#ifndef FIFTYONEDEGREES_NO_THREADING
+	FIFTYONEDEGREES_MUTEX activeLock; /* Used to lock access to the active cache list */
+	FIFTYONEDEGREES_MUTEX backgroundLock; /* Used to lock access to the background cache list */
+#endif
+};
+#pragma pack(pop)
+
+#pragma pack(push, 4)
+typedef struct fiftyoneDegrees_http_header_workset_t {
+	fiftyoneDegreesHttpHeader *header; /* Pointer to information about the header name and offset */
+	const char *headerValue; /* Pointer to the header value */
+	int headerValueLength; /* The length of the header value */
+} fiftyoneDegreesHttpHeaderWorkset;
+#pragma pack(pop)
+
+#pragma pack(push, 4)
+typedef struct fiftyoneDegrees_workset_pool_t fiftyoneDegreesWorksetPool;
+#pragma pack(pop)
+
+#pragma pack(push, 1)
+typedef struct fiftyoneDegrees_workset_t {
+	const fiftyoneDegreesDataSet *dataSet; /* A pointer to the data set to use for the match */
+	char *targetUserAgentArray; /* An array of bytes representing the target user agent */
+	uint16_t targetUserAgentArrayLength; /* The length of the target user agent */
+	uint64_t targetUserAgentHashCode; /* The hash code of the target user agent */
+	byte hashCodeSet; /* 0 if the hash code has not been calculated */
+	fiftyoneDegreesMatchMethod method; /* The method used to provide the match result */
+	int32_t difference; /* The difference score between the signature found and the target */
+	int32_t rootNodesEvaluated; /* The number of root nodes evaluated */
+	int32_t stringsRead; /* The number of strings read */
+	int32_t nodesEvaluated; /* The number of nodes read during the detection */
+	int32_t signaturesCompared; /* The number of signatures read in full and compared to the target */
+	int32_t signaturesRead; /* The number of signatures read in full */
+	int32_t closestSignatures; /* The total number of closest signatures available */
+	const fiftyoneDegreesProfile **profiles; /* Pointer to a list of profiles returned for the match */
+	int32_t profileCount; /* The number of profiles the match contains */
+	byte *signature; /* The signature found if only one exists */
+	const fiftyoneDegreesValue **values; /* Pointers to values associated with the property requested */
+	int32_t valuesCount; /* Number of values available */
+	char *input; /* An input buffer large enough to store the User-Agent to be matched */
+	char *targetUserAgent; /* A pointer to the user agent string */
+	char *relevantNodes; /* Pointer to a char array containing the relevant nodes */
+	char *closestNodes; /* Pointer to a char array containing the closest nodes */
+	char *signatureAsString; /* The signature as a string */
+	char *tempheaderlowercase; /* temp variable to store HTTP header name */
+	const fiftyoneDegreesNode **nodes; /* Pointer to a list of nodes related to the match */
+	const fiftyoneDegreesNode **orderedNodes; /* Pointer to a list of nodes in ascending order of signature count */
+	int32_t nodeCount; /* The number of nodes referenced by **nodes */
+	int32_t closestNodeRankedSignatureIndex; /* If a single node is returned the index of the ranked signature to be processed */
+	fiftyoneDegreesLinkedSignatureList linkedSignatureList; /* Linked list of signatures used by Closest match */
+	int16_t nextCharacterPositionIndex;
+	byte startWithInitialScore; /* True if the NEAREST and CLOSEST methods should start with an initial score */
+	int(*functionPtrGetScore)(struct fiftyoneDegrees_workset_t *ws, const fiftyoneDegreesNode *node); /* Returns scores for each different node between signature and match */
+	const byte* (*functionPtrNextClosestSignature)(struct fiftyoneDegrees_workset_t *ws); /* Returns the next closest signature */
+	const fiftyoneDegreesResultsetCache *cache; /* Pointer to the cache, or NULL if not available. */
+	const fiftyoneDegreesProfile **tempProfiles; /* Pointer to a list of working profiles used during a multi header match */
+	int32_t importantHeadersCount; /* Number of elements included in the important headers array */
+	fiftyoneDegreesHttpHeaderWorkset *importantHeaders; /* Array of headers that are available and are important to detection */
+	const fiftyoneDegreesWorksetPool *associatedPool; /* The pool the workset is associated with */
+} fiftyoneDegreesWorkset;
 #pragma pack(pop)
 
-#pragma pack(push, 1)
-typedef struct fiftyoneDegrees_component_t {
-	const byte componentId; /* The unique Id of the component. */
-	const int32_t nameOffset; /* Offset in the strings data structure to the name */
-	const int32_t defaultProfileOffset; /* Offset in the profiles data structure to the default profile */
-	const uint16_t httpHeaderCount; /* The number of HTTP header offsets at httpHeaderFirstOffset */
-} fiftyoneDegreesComponent;
-#pragma pack(pop)
+#pragma pack(push, 4)
+typedef struct fiftyoneDegrees_provider_t fiftyoneDegreesProvider;
+#pragma pack(pop)
 
-#pragma pack(push, 4)
-typedef struct fiftyoneDegrees_map_t {
-	const int32_t nameOffset; /* Offset in the strings data structure to the name */
-} fiftyoneDegreesMap;
-#pragma pack(pop)
-
-#pragma pack(push, 2)
-typedef struct fiftyoneDegrees_node_numeric_index_t {
-	const int16_t value; /* The numeric value of the index */
-	const int32_t relatedNodeOffset; /* The node offset which the numeric value relates to */
-} fiftyoneDegreesNodeNumericIndex;
-#pragma pack(pop)
-
-#pragma pack(push, 4)
-typedef union fiftyoneDegrees_node_index_value_t {
-	const byte characters[4]; /* If not a string the characters to be used */
-	const int32_t integer; /* If a string the offset in the strings data structure of the characters */
-} fiftyoneDegreesNodeIndexValue;
-#pragma pack(pop)
-
-#pragma pack(push, 1)
-typedef struct fiftyoneDegrees_node_index_t {
-	const int32_t relatedNodeOffset; /* The node offset which the value relates to. Must be converted to absolute value. */
-	union {
-		const byte characters[4];
-		const int32_t integer;
-	} value; /* The value of the index as either an integer or character array */
-} fiftyoneDegreesNodeIndex;
-#pragma pack(pop)
-
-#pragma pack(push, 2)
-typedef struct fiftyoneDegrees_string_t {
-	byte* value;
-	int16_t length;
-} fiftyoneDegreesString;
-#pragma pack(pop)
-
-typedef struct fiftyoneDegrees_strings_t {
-	const fiftyoneDegreesString *firstString;
-	const int32_t count;
-} fiftyoneDegreesStrings;
-
-#pragma pack(push, 2)
-typedef struct fiftyoneDegrees_node_t {
-	const int16_t position;
-	const int16_t nextCharacterPosition;
-	const int32_t parentOffset;
-	const int32_t characterStringOffset;
-	const int16_t childrenCount;
-	const int16_t numericChildrenCount;
-	const uint16_t signatureCount;
-} fiftyoneDegreesNode;
-#pragma pack(pop)
-
-#pragma pack(push, 4)
-typedef struct fiftyoneDegrees_profile_offset_t {
-	const int32_t profileId; /* The unique Id of the profile */
-	const int32_t offset; /* Offset to the profile in the profiles structure */
-} fiftyoneDegreesProfileOffset;
-#pragma pack(pop)
-
-#pragma pack(push, 1)
-typedef struct property_t {
-	const byte componentIndex; /* Index of the component */
-	const byte displayOrder; /* The order the property should be displayed in relative to other properties */
-	const byte isMandatory; /* True if the property is mandatory and must be provided */
-	const byte isList; /* True if the property is a list can return multiple values */
-	const byte showValues; /* True if the values should be shown in GUIs */
-	const byte isObsolete; /* True if the property is obsolete and will be removed from future data sets */
-	const byte show; /* True if the property should be shown in GUIs */
-	const byte valueType; /* The type of value the property represents */
-	const int32_t defaultValueIndex; /* The default value index for the property */
-	const int32_t nameOffset; /* The offset in the strings structure to the property name */
-	const int32_t descriptionOffset; /* The offset in the strings structure to the property description */
-	const int32_t categoryOffset; /* The offset in the strings structure to the property category */
-	const int32_t urlOffset; /* The offset in the strings structure to the property URL */
-	const int32_t firstValueIndex; /* Index of the first possible value */
-	const int32_t lastValueIndex; /* Index of the last possible value */
-	const int32_t mapCount; /* Number of maps the property is associated with */
-	const int32_t firstMapIndex; /* The first index in the list of maps the property is associated with */
-} fiftyoneDegreesProperty;
-#pragma pack(pop)
-
-#pragma pack(push, 2)
-typedef struct fiftyoneDegrees_value_t {
-	const int16_t propertyIndex; /* Index of the property the value relates to */
-	const int32_t nameOffset; /* The offset in the strings structure to the value name */
-	const int32_t descriptionOffset; /* The offset in the strings structure to the value description */
-	const int32_t urlOffset; /* The offset in the strings structure to the value URL */
-} fiftyoneDegreesValue;
-#pragma pack(pop)
-
-#pragma pack(push, 1)
-typedef struct fiftyoneDegrees_profile_t {
-	const byte componentIndex;
-	const int32_t profileId;
-	const int32_t valueCount;
-	const int32_t signatureCount;
-} fiftyoneDegreesProfile;
-#pragma pack(pop)
-
-#pragma pack(push, 2)
-typedef struct fiftyoneDegrees_date_t {
-	const int16_t year;
-	const byte month;
-	const byte day;
-} fiftyoneDegreesDate;
-#pragma pack(pop)
-
-#pragma pack(push, 4)
-typedef struct fiftyoneDegrees_entity_header_t {
-	const int32_t startPosition; /* Start position in the data file of the entities */
-	const int32_t length; /* Length in bytes of all the entities */
-	const int32_t count; /* Number of entities in the collection */
-} fiftyoneDegreesEntityHeader;
-#pragma pack(pop)
-
-#pragma pack(push, 2)
-typedef struct fiftyoneDegrees_numeric_node_state {
-	int32_t target;
-	const fiftyoneDegreesNode *node;
-	const fiftyoneDegreesNodeNumericIndex *firstNodeNumericIndex;
-	const fiftyoneDegreesRange *range;
-	int32_t startIndex;
-	int32_t lowIndex;
-	int32_t highIndex;
-	byte lowInRange;
-	byte highInRange;
-} fiftyoneDegreesNumericNodeState;
-#pragma pack(pop)
-
-#pragma pack(push, 1)
-typedef struct fiftyoneDegrees_dataset_header_t {
-	const int32_t versionMajor;
-	const int32_t versionMinor;
-	const int32_t versionBuild;
-	const int32_t versionRevision;
-	const byte tag[16];
-	const byte exportTag[16];
-	const int32_t copyrightOffset;
-	const int16_t age;
-	const int32_t minUserAgentCount;
-	const int32_t nameOffset;
-	const int32_t formatOffset;
-	const fiftyoneDegreesDate published;
-	const fiftyoneDegreesDate nextUpdate;
-	const int32_t deviceCombinations;
-	const int16_t maxUserAgentLength;
-	const int16_t minUserAgentLength;
-	const char lowestCharacter;
-	const char highestCharacter;
-	const int32_t maxSignatures;
-	const int32_t signatureProfilesCount;
-	const int32_t signatureNodesCount;
-	const int16_t maxValues;
-	const int32_t csvBufferLength;
-	const int32_t jsonBufferLength;
-	const int32_t xmlBufferLength;
-	const int32_t maxSignaturesClosest;
-	const int32_t maxRank;
-	const fiftyoneDegreesEntityHeader strings;
-	const fiftyoneDegreesEntityHeader components;
-	const fiftyoneDegreesEntityHeader maps;
-	const fiftyoneDegreesEntityHeader properties;
-	const fiftyoneDegreesEntityHeader values;
-	const fiftyoneDegreesEntityHeader profiles;
-	const fiftyoneDegreesEntityHeader signatures;
-	const fiftyoneDegreesEntityHeader signatureNodeOffsets;
-	const fiftyoneDegreesEntityHeader nodeRankedSignatureIndexes;
-	const fiftyoneDegreesEntityHeader rankedSignatureIndexes;
-	const fiftyoneDegreesEntityHeader nodes;
-	const fiftyoneDegreesEntityHeader rootNodes;
-	const fiftyoneDegreesEntityHeader profileOffsets;
-} fiftyoneDegreesDataSetHeader;
-#pragma pack(pop)
-
-#pragma pack(push, 1)
-typedef struct fiftyoneDegrees_signature_t {
-	const byte nodeCount;
-	const int32_t firstNodeOffsetIndex;
-	const int32_t rank;
-	const byte flags;
-} fiftyoneDegreesSignature;
-#pragma pack(pop)
-
-/**
- * OPERATIONAL DATA STRUCTURES
- */
-
-#pragma pack(push, 4)
-typedef struct fiftyoneDegrees_http_header_t {
-	int32_t headerNameOffset; /* Offset to the string with the header name */
-	const char *headerName; /* Pointer to the header name string information */
-} fiftyoneDegreesHttpHeader;
-#pragma pack(pop)
-
-typedef struct fiftyoneDegrees_profile_struct_t {
-	int32_t count;
-	fiftyoneDegreesProfile **profiles;
-	int32_t *indexes;
-} fiftyoneDegreesProfilesStruct;
-
-typedef struct fiftyoneDegrees_profile_index_struct_t {
-	int32_t count;
-	int32_t *indexes;
-} fiftyoneDegreesProfileIndexesStruct;
-
-typedef struct fiftyoneDegrees_profile_struct_array_t{
-	int32_t initialised;
-	fiftyoneDegreesProfileIndexesStruct *profilesStructs;
-#ifndef FIFTYONEDEGREES_NO_THREADING
-	FIFTYONEDEGREES_MUTEX lock;
-#endif
-} fiftyoneDegreesProfilesStructArray;
-
-#pragma pack(push, 1)
-typedef struct fiftyoneDegrees_dataset_t {
-	const fiftyoneDegreesDataSetHeader header;
-	const void* memoryToFree; /* Pointer to the memory space allocated to the data set which will be free when the data set is freed if set */
-	int32_t sizeOfSignature; /* The length in bytes of each signature record */
-	int32_t signatureStartOfStruct; /* The number of bytes to ignore before the signature structure is found */
-	const fiftyoneDegreesProperty **requiredProperties; /* Pointer to properties to be returned */
-	int32_t requiredPropertyCount; /* Number of properties to return */
-	const byte *strings;
-	const byte *componentsData;
-	const fiftyoneDegreesComponent **components;
-	const fiftyoneDegreesMap *maps;
-	const fiftyoneDegreesProperty *properties;
-	const fiftyoneDegreesValue *values;
-	const byte *profiles;
-	const byte *signatures;
-	const int32_t *signatureNodeOffsets;
-	const int32_t *nodeRankedSignatureIndexes;
-	const int32_t *rankedSignatureIndexes;
-	const byte *nodes;
-	const fiftyoneDegreesNode **rootNodes;
-	const fiftyoneDegreesProfileOffset *profileOffsets;
-	int32_t httpHeadersCount; /* Number of unique HTTP headers in the array */
-	fiftyoneDegreesHttpHeader *httpHeaders; /* Array of HTTP headers the data set can process */
-	const char **prefixedUpperHttpHeaders; /* Array of HTTP header strings in upper case form prefixed with HTTP_ */
-	fiftyoneDegreesProfilesStructArray *valuePointersArray;
-	const char *fileName; /* Path to the data file used to create the data set */
-} fiftyoneDegreesDataSet;
-#pragma pack(pop)
-
-typedef struct fiftyoneDegrees_linked_signature_list_item_t {
-	struct fiftyoneDegrees_linked_signature_list_item_t *next;
-	struct fiftyoneDegrees_linked_signature_list_item_t *previous;
-	int32_t rankedSignatureIndex;
-	int32_t frequency;
-} fiftyoneDegreesLinkedSignatureListItem;
-
-typedef struct fiftyoneDegrees_linked_signature_list_t {
-	const fiftyoneDegreesLinkedSignatureListItem *items; /* List of signatures that are being evaluated by Closest match */
-	fiftyoneDegreesLinkedSignatureListItem *first; /* Pointer to the first signature in the linked list */
-	fiftyoneDegreesLinkedSignatureListItem *last; /* Pointer to the last signature in the linked list */
-	int32_t count; /* The number of signatures pointed to by signatures */
-	fiftyoneDegreesLinkedSignatureListItem *current; /* Pointer to the current item in the list when navigating */
-} fiftyoneDegreesLinkedSignatureList;
-
-#pragma pack(push, 1)
-typedef struct fiftyoneDegrees_resultset_t {
-	const fiftyoneDegreesDataSet *dataSet; /* A pointer to the data set to use for the match */
-	byte *targetUserAgentArray; /* An array of bytes representing the target user agent */
-	uint16_t targetUserAgentArrayLength; /* The length of the target user agent */
-	uint64_t targetUserAgentHashCode; /* The hash code of the target user agent */
-	byte hashCodeSet; /* 0 if the hash code has not been calculated */
-	fiftyoneDegreesMatchMethod method; /* The method used to provide the match result */
-	int32_t difference; /* The difference score between the signature found and the target */
-	int32_t rootNodesEvaluated; /* The number of root nodes evaluated */
-	int32_t stringsRead; /* The number of strings read */
-	int32_t nodesEvaluated; /* The number of nodes read during the detection */
-	int32_t signaturesCompared; /* The number of signatures read in full and compared to the target */
-	int32_t signaturesRead; /* The number of signatures read in full */
-	int32_t closestSignatures; /* The total number of closest signatures available */
-	const fiftyoneDegreesProfile *profiles; /* Pointer to a list of profiles returned for the match */
-	int32_t profileCount; /* The number of profiles the match contains */
-	byte *signature; /* The signature found if only one exists */
-	struct fiftyoneDegrees_resultset_t *previous; /* The previous item in the linked list, or NULL if first */
-	struct fiftyoneDegrees_resultset_t *next; /* The next item in the linked list, or NULL if last */
-	fiftyoneDegreesResultsetCacheState state; /* Indicates if the result set is in the active, background or both lists */
-} fiftyoneDegreesResultset;
-#pragma pack(pop)
-
-#pragma pack(push, 4)
-typedef struct fiftyoneDegrees_resultset_cache_t fiftyoneDegreesResultsetCache;
-#pragma pack(pop)
-
-#pragma pack(push, 4)
-typedef struct fiftyoneDegrees_resultset_cache_list_t {
-	struct fiftyoneDegrees_resultset_cache_t *cache; /* Pointer to the cache the list is a part of */
-	fiftyoneDegreesResultset **resultSets; /* Hashcode ordered list of pointers to resultsets in the cache list */
-	int32_t allocated; /* The number of resultsets currently allocated in the list */
-} fiftyoneDegreesResultsetCacheList;
-#pragma pack(pop)
-
-#pragma pack(push, 4)
-typedef struct fiftyoneDegrees_resultset_cache_link_list_t {
-	fiftyoneDegreesResultset *first; /* Pointer to the first item in the linked list */
-	fiftyoneDegreesResultset *last; /* Pointer to the last item in the linked list */
-	int32_t count; /* Number of items in the linked list */
-} fiftyoneDegreesResultsetCacheLinkedList;
-#pragma pack(pop)
-
-#pragma pack(push, 4)
-struct fiftyoneDegrees_resultset_cache_t {
-	const fiftyoneDegreesDataSet *dataSet; /* A pointer to the data set to use with the cache */
-	const fiftyoneDegreesResultset *resultSets; /* The start of the list of resultsets in the cache */
-	int32_t sizeOfResultset; /* The number of bytes used for each resultset */
-	int32_t total; /* The number of resultset items in the cache */
-	fiftyoneDegreesResultsetCacheLinkedList free; /* Linked list of pointers to free resultsets */
-	fiftyoneDegreesResultsetCacheLinkedList allocated; /* Linked list of pointers to allocated resultsets */
-	fiftyoneDegreesResultsetCacheList *active; /* List of cache items that are actively being checked */
-	fiftyoneDegreesResultsetCacheList *background; /* List of cache items that are being recorded as recently accessed */
-	int32_t switchLimit; /* The number of items that can be allocated before the caches are switched */
-	int32_t hits; /* The number of times an item was found in the cache */
-	int32_t misses; /* The number of times an item was not found in the cache */
-	int32_t switches; /* The number of times the cache has been switched */
-#ifndef FIFTYONEDEGREES_NO_THREADING
-	FIFTYONEDEGREES_MUTEX activeLock; /* Used to lock access to the active cache list */
-	FIFTYONEDEGREES_MUTEX backgroundLock; /* Used to lock access to the background cache list */
-#endif
-};
-#pragma pack(pop)
-
-#pragma pack(push, 4)
-typedef struct fiftyoneDegrees_http_header_workset_t {
-	fiftyoneDegreesHttpHeader *header; /* Pointer to information about the header name and offset */
-	const char *headerValue; /* Pointer to the header value */
-	int headerValueLength; /* The length of the header value */
-} fiftyoneDegreesHttpHeaderWorkset;
-#pragma pack(pop)
-
-#pragma pack(push, 4)
-typedef struct fiftyoneDegrees_workset_pool_t fiftyoneDegreesWorksetPool;
-#pragma pack(pop)
-
-#pragma pack(push, 1)
-typedef struct fiftyoneDegrees_workset_t {
-	const fiftyoneDegreesDataSet *dataSet; /* A pointer to the data set to use for the match */
-	char *targetUserAgentArray; /* An array of bytes representing the target user agent */
-	uint16_t targetUserAgentArrayLength; /* The length of the target user agent */
-	uint64_t targetUserAgentHashCode; /* The hash code of the target user agent */
-	byte hashCodeSet; /* 0 if the hash code has not been calculated */
-	fiftyoneDegreesMatchMethod method; /* The method used to provide the match result */
-	int32_t difference; /* The difference score between the signature found and the target */
-	int32_t rootNodesEvaluated; /* The number of root nodes evaluated */
-	int32_t stringsRead; /* The number of strings read */
-	int32_t nodesEvaluated; /* The number of nodes read during the detection */
-	int32_t signaturesCompared; /* The number of signatures read in full and compared to the target */
-	int32_t signaturesRead; /* The number of signatures read in full */
-	int32_t closestSignatures; /* The total number of closest signatures available */
-	const fiftyoneDegreesProfile **profiles; /* Pointer to a list of profiles returned for the match */
-	int32_t profileCount; /* The number of profiles the match contains */
-	byte *signature; /* The signature found if only one exists */
-	const fiftyoneDegreesValue **values; /* Pointers to values associated with the property requested */
-	int32_t valuesCount; /* Number of values available */
-	char *input; /* An input buffer large enough to store the User-Agent to be matched */
-	char *targetUserAgent; /* A pointer to the user agent string */
-	char *relevantNodes; /* Pointer to a char array containing the relevant nodes */
-	char *closestNodes; /* Pointer to a char array containing the closest nodes */
-	char *signatureAsString; /* The signature as a string */
-	char *tempheaderlowercase; /* temp variable to store HTTP header name */
-	const fiftyoneDegreesNode **nodes; /* Pointer to a list of nodes related to the match */
-	const fiftyoneDegreesNode **orderedNodes; /* Pointer to a list of nodes in ascending order of signature count */
-	int32_t nodeCount; /* The number of nodes referenced by **nodes */
-	int32_t closestNodeRankedSignatureIndex; /* If a single node is returned the index of the ranked signature to be processed */
-	fiftyoneDegreesLinkedSignatureList linkedSignatureList; /* Linked list of signatures used by Closest match */
-	int16_t nextCharacterPositionIndex;
-	byte startWithInitialScore; /* True if the NEAREST and CLOSEST methods should start with an initial score */
-	int(*functionPtrGetScore)(struct fiftyoneDegrees_workset_t *ws, const fiftyoneDegreesNode *node); /* Returns scores for each different node between signature and match */
-	const byte* (*functionPtrNextClosestSignature)(struct fiftyoneDegrees_workset_t *ws); /* Returns the next closest signature */
-	const fiftyoneDegreesResultsetCache *cache; /* Pointer to the cache, or NULL if not available. */
-	const fiftyoneDegreesProfile **tempProfiles; /* Pointer to a list of working profiles used during a multi header match */
-	int32_t importantHeadersCount; /* Number of elements included in the important headers array */
-	fiftyoneDegreesHttpHeaderWorkset *importantHeaders; /* Array of headers that are available and are important to detection */
-	const fiftyoneDegreesWorksetPool *associatedPool; /* The pool the workset is associated with */
-} fiftyoneDegreesWorkset;
-#pragma pack(pop)
-
-#pragma pack(push, 4)
-typedef struct fiftyoneDegrees_provider_t fiftyoneDegreesProvider;
-#pragma pack(pop)
-
-#pragma pack(push, 4)
-struct fiftyoneDegrees_workset_pool_t {
-	const fiftyoneDegreesDataSet *dataSet; /* Pointer to the dataset the pool relates to */
+#pragma pack(push, 4)
+struct fiftyoneDegrees_workset_pool_t {
+	const fiftyoneDegreesDataSet *dataSet; /* Pointer to the dataset the pool relates to */
 	fiftyoneDegreesResultsetCache *cache; /* Pointer to the cache to be used by the worksets */
 	const fiftyoneDegreesProvider *provider; /* Provider the pool is associated with, or NULL if not */
-	int32_t size; /* The maximum number of worksets the pool can contain */
-	int32_t available; /* The number of worksets that are available in the pool */
-	fiftyoneDegreesWorkset **worksets; /* Pointer to the array of work sets */
-#ifndef FIFTYONEDEGREES_NO_THREADING
-	FIFTYONEDEGREES_SIGNAL *signalPtr; /* Pointer to the signal inidicating a work set has been returned to the pool */
-	FIFTYONEDEGREES_MUTEX *lockPtr; /* Pointer to the lock used to limit access to the pool */
-	FIFTYONEDEGREES_SIGNAL signal; /* Signals when a work set is back in the pool */
-	FIFTYONEDEGREES_MUTEX lock; /* Used to limit access to the pool */
-#endif
+	int32_t size; /* The maximum number of worksets the pool can contain */
+	int32_t available; /* The number of worksets that are available in the pool */
+	fiftyoneDegreesWorkset **worksets; /* Pointer to the array of work sets */
+#ifndef FIFTYONEDEGREES_NO_THREADING
+	FIFTYONEDEGREES_SIGNAL *signalPtr; /* Pointer to the signal inidicating a work set has been returned to the pool */
+	FIFTYONEDEGREES_MUTEX *lockPtr; /* Pointer to the lock used to limit access to the pool */
+	FIFTYONEDEGREES_SIGNAL signal; /* Signals when a work set is back in the pool */
+	FIFTYONEDEGREES_MUTEX lock; /* Used to limit access to the pool */
+#endif
 };
-#pragma pack(pop)
-
-#pragma pack(push, 4)
-struct fiftyoneDegrees_provider_t {
-#ifndef FIFTYONEDEGREES_NO_THREADING
-	volatile fiftyoneDegreesWorksetPool *activePool;
-	FIFTYONEDEGREES_SIGNAL signal; /* Signals when a work set is back in the pool */
-	FIFTYONEDEGREES_MUTEX lock; /* Used to lock critical regions where mutable variables are written to */
-#else
-	fiftyoneDegreesWorksetPool *activePool;
-#endif
-};
-#pragma pack(pop)
-
-/**
- * \cond
- * EXTERNAL METHODS
- * \endcond
- */
-
-/**
- * \ingroup FiftyOneDegreesFunctions
- * Initialises the provider passed to the method with a data set initialised
- * from the file provided. If required properties is provided the associated
- * data set will only return properties contained in the array.
- * @param fileName of the data source to use for initialisation
- * @param provider pointer to the pool to be initialised
- * @param properties array of strings containing the property names
- * @param count the number of elements in the requiredProperties array
- * @param poolSize number of work sets to hold in the pool
- * @param cacheSize maximum number of items that the cache should store
- * @return fiftyoneDegreesDataSetInitStatus indicating the result of creating
- *		   the new dataset, pool and cache. If status is anything other than
- *		   DATA_SET_INIT_STATUS_SUCCESS, then the initialization has failed.
- */
-EXTERNAL fiftyoneDegreesDataSetInitStatus fiftyoneDegreesInitProviderWithPropertyArray(
-	const char *fileName,
-	fiftyoneDegreesProvider *provider,
-	const char** properties,
-	int32_t count,
-	int poolSize,
-	int cacheSize);
-
-/**
- * \ingroup FiftyOneDegreesFunctions
- * Initialises the provider passed to the method with a data set initialised
- * from the file provided. If required properties is provided the associated
- * data set will only return properties contained between separators.
- * @param fileName of the data source to use for initialisation
- * @param provider pointer to the pool to be initialised
- * @param properties char array to the separated list of properties
- *        the dataSet can return
- * @param poolSize number of work sets to hold in the pool
- * @param cacheSize maximum number of items that the cache should store
- * @return fiftyoneDegreesDataSetInitStatus indicating the result of creating
- *		   the new dataset, pool and cache. If status is anything other than
- *		   DATA_SET_INIT_STATUS_SUCCESS, then the initialization has failed.
- */
-EXTERNAL fiftyoneDegreesDataSetInitStatus fiftyoneDegreesInitProviderWithPropertyString(
-	const char *fileName,
-	fiftyoneDegreesProvider *provider,
-	const char* properties,
-	int poolSize,
-	int cacheSize);
-
-<<<<<<< HEAD
-/**
- * \ingroup FiftyOneDegreesFunctions
- * Creates a new dataset, pool and cache using the same configuration options
- * as the current data set, pool and cache associated with the provider. The
- * original file location is used to create the new data set.
- * The exisitng data set, pool and cache are marked to be freed if worksets are
-=======
-
-/**
- * \ingroup FiftyOneDegreesFunctions
- * Creates a new dataset, pool and cache using the same configuration options
- * as the current data set, pool and cache associated with the provider. The 
- * original file location is used to create the new data set. 
- * The exisitng data set, pool and cache are marked to be freed if worksets are 
->>>>>>> 0f9ceac6
- * being used by other threads, or if no work sets are in use they are freed
- * immediately.
- * @param provider pointer to the provider whose data set should be reloaded
- * @return fiftyoneDegreesDataSetInitStatus indicating the result of the reload
- * 	   operation.
- */
-EXTERNAL fiftyoneDegreesDataSetInitStatus fiftyoneDegreesProviderReloadFromFile(
-	fiftyoneDegreesProvider *provider);
-
-/**
- * \ingroup FiftyOneDegreesFunctions
- * Creates a new dataset, pool and cache using the same configuration options
- * as the current data set, pool and cache associated with the provider. The
- * memory located at the source pointer is used to create the new data set.
- * The exisitng data set, pool and cache are marked to be freed if worksets are
- * being used by other threads, or if no work sets are in use they are freed
- * immediately.
- * Important: The memory pointed to by source will NOT be freed by 51Degrees
- * when the associated data set is freed. The caller is responsible for
- * releasing the memory. If 51Degrees should release the memory then the
- * caller should set the memoryToFree field of the data set associated with
- * the returned pool to source. 51Degrees will then free this memory when the
- * pool, data set and cache are freed after the last work set is returned to
- * the pool.
- * @param provider pointer to the provider whose data set should be reloaded
-<<<<<<< HEAD
- * @param source pointer to the memory containing the device data
-=======
- * @param provider pointer to the provider whose data set should be reloaded.
->>>>>>> 0f9ceac6
- * @param length number of bytes that the file occupies in memory.
- * @return fiftyoneDegreesDataSetInitStatus indicating the result of the reload
- * 	   operation.
- */
-EXTERNAL fiftyoneDegreesDataSetInitStatus fiftyoneDegreesProviderReloadFromMemory(
-	fiftyoneDegreesProvider *provider,
-	void *source,
-	long length);
-
-<<<<<<< HEAD
-/**
- * \ingroup FiftyOneDegreesFunctions
- * Releases all the resources used by the provider. The provider can not be
-=======
-/** 
- * \ingroup FiftyOneDegreesFunctions
- * Releases all the resources used by the provider. The provider can not be 
->>>>>>> 0f9ceac6
- * used without being reinitialised after calling this method.
- * @param provider pointer to the provider to be freed
- */
-EXTERNAL void fiftyoneDegreesProviderFree(fiftyoneDegreesProvider *provider);
-
-/**
- * \ingroup FiftyOneDegreesFunctions
- * Retrieves a work set from the pool associated with the provider. In multi
-<<<<<<< HEAD
- * threaded operation will always return a work set. In single threaded
-=======
- * threaded operation will always return a work set. In single threaded 
->>>>>>> 0f9ceac6
- * operation may return NULL if no work sets are available in the pool.
- * The work set returned must be released back to the provider by calling
- * fiftyoneDegreesWorksetRelease when finished with.
- * @param provider pointer to the provider to return the work set from
- * @return pointer to a work set ready to be used for device detection
- */
-EXTERNAL fiftyoneDegreesWorkset* fiftyoneDegreesProviderWorksetGet(
-	fiftyoneDegreesProvider *provider);
-
-/**
- * \ingroup FiftyOneDegreesFunctions
- * Returns the workset back to the pool it was created from.
- * Worksets created without a pool should be freed using the method
- * fiftyoneDegreesWorksetFree.
- * @param ws a workset that was created from a pool or provider.
- */
- EXTERNAL void fiftyoneDegreesWorksetRelease(fiftyoneDegreesWorkset *ws);
-
-/**
- * \ingroup FiftyOneDegreesFunctions
- * Initialises the data set passed to the method with the data from
- * the file provided. If required properties is provided the data set
- * will only return those contained in the array.
- * @param fileName of the data source to use for initialisation
- * @param dataSet pointer that will be set to the data set created
- * @param properties array of strings containing the property names
- * @param count the number of elements in the properties array
- * @return fiftyoneDegreesDataSetInitStatus indicating the result of creating
- *		   the new dataset, pool and cache. If status is anything other than
- *		   DATA_SET_INIT_STATUS_SUCCESS, then the initialization has failed.
- */
-EXTERNAL fiftyoneDegreesDataSetInitStatus fiftyoneDegreesInitWithPropertyArray(
-	const char *fileName,
-	fiftyoneDegreesDataSet *dataSet,
-	const char** properties,
-	int32_t count);
-
-/**
- * \ingroup FiftyOneDegreesFunctions
- * Initialises the data set passed to the method with the data from
- * the file provided. If required properties is provided the data set
- * will only return those listed and separated by comma, pipe, space
- * or tab.
- * @param fileName of the data source to use for initialisation
- * @param dataSet pointer that will be set to the data set created
- * @param properties char array to the separated list of properties
- *        the dataSet can return
- * @return fiftyoneDegreesDataSetInitStatus indicating the result of creating
- *		   the new dataset, pool and cache. If status is anything other than
- *		   DATA_SET_INIT_STATUS_SUCCESS, then the initialization has failed.
- */
-EXTERNAL fiftyoneDegreesDataSetInitStatus fiftyoneDegreesInitWithPropertyString(
-	const char *fileName,
-	fiftyoneDegreesDataSet *dataSet,
-	const char* properties);
-
-/**
- * \ingroup FiftyOneDegreesFunctions
- * Destroys the data set releasing all memory available. Ensure all worksets
- * cache and pool structs are freed prior to calling this method.
- * @param dataSet pointer to the data set being destroyed
- */
-EXTERNAL void fiftyoneDegreesDataSetFree(const fiftyoneDegreesDataSet *dataSet);
-
-/**
- * \ingroup FiftyOneDegreesFunctions
- * Creates a new cache used to speed up duplicate detections.
- * The cache must be destroyed with the fiftyoneDegreesFreeCache method.
- * If the cache size is lower then 2 then no cache is created.
- * @param dataSet pointer to the data set
- * @param size maximum number of items that the cache should store
- * @returns a pointer to the resultset cache created, or NULL
- */
-EXTERNAL fiftyoneDegreesResultsetCache *fiftyoneDegreesResultsetCacheCreate(
-	const fiftyoneDegreesDataSet *dataSet,
-	int32_t size);
-
-/**
- * \ingroup FiftyOneDegreesFunctions
- * Releases the memory used by the cache.
- * @param pointer to the cache created previously
- */
-EXTERNAL void fiftyoneDegreesResultsetCacheFree(
-	const fiftyoneDegreesResultsetCache *rsc);
-
-/**
- * \ingroup FiftyOneDegreesFunctions
- * Creates a new workset pool for the data set and cache provided.
- * @param dataset pointer to a data set structure
- * @param cache pointer to a cache, or NULL if no cache to be used
- * @param size number of work sets to hold in the pool
- * @return a pointer to a new work set pool
- */
-EXTERNAL fiftyoneDegreesWorksetPool *fiftyoneDegreesWorksetPoolCreate(
-	fiftyoneDegreesDataSet *dataSet,
-	fiftyoneDegreesResultsetCache *cache,
-	int32_t size);
-
-/**
- * \ingroup FiftyOneDegreesFunctions
- * Frees all worksets in the pool and releases all memory. Ensure all worksets
- * have been released back to the pool before calling this method.
- * @param pool pointer to the pool created by fiftyoneDegreesWorksetPoolCreate
- */
-EXTERNAL void fiftyoneDegreesWorksetPoolFree(
-	const fiftyoneDegreesWorksetPool *pool);
-
-/**
- * \ingroup FiftyOneDegreesFunctions
- * Frees the pool and it's associated cache and dataset if set.
- * @param pool pointer to the pool created by fiftyoneDegreesWorksetPoolCreate
- */
-EXTERNAL void fiftyoneDegreesWorksetPoolCacheDataSetFree(
-	const fiftyoneDegreesWorksetPool *pool);
-
-/**
- * \ingroup FiftyOneDegreesFunctions
- * Gets a workset from the pool. When operating in multi threaded mode the
- * methods waits for a work set to be returned from another thread. If in
- * single threaded operation NULL will be returned if the pool is exhausted.
- * Using a pool makes less sense in single threaded operation.
- * @param pool pointer to the pool to get the work set from
- * @returns pointer to a work set that is free and ready for use, or NULL if
- *          none are available.
- */
-EXTERNAL fiftyoneDegreesWorkset *fiftyoneDegreesWorksetPoolGet(
-	fiftyoneDegreesWorksetPool *pool);
-
-/**
- * \ingroup FiftyOneDegreesFunctions
- * Creates a new workset to perform matches using the dataset provided.
- * The workset must be destroyed using the freeWorkset method when it's
- * finished with to release memory.
- * @param dataSet pointer to the data set
- * @param cache pointer or NULL if not used
- * @returns a pointer to the workset created
- */
-EXTERNAL fiftyoneDegreesWorkset* fiftyoneDegreesWorksetCreate(
-	const fiftyoneDegreesDataSet *dataSet,
-	const fiftyoneDegreesResultsetCache *cache);
-
-/**
- * \ingroup FiftyOneDegreesFunctions
- * Releases the memory used by the workset.
- * If the workset is associated with a pool then the
- * fiftyOneDegreesWorksetRelease method should be used to return the workset
- * to the pool its associated with.
- * @param pointer to the workset created previously
- */
-EXTERNAL void fiftyoneDegreesWorksetFree(
-	const fiftyoneDegreesWorkset *ws);
-
-/**
- * \ingroup FiftyOneDegreesFunctions
- * Allocates memory sufficiently large to store JSON results.
- * @param ws pointer to a workset with the results to return in JSON
- * @returns pointer to memory space to store JSON results
- */
-EXTERNAL char* fiftyoneDegreesJSONCreate(fiftyoneDegreesWorkset *ws);
-
-/**
- * \ingroup FiftyOneDegreesFunctions
- * Frees the memory space previously allocated by fiftyoneDegreesJSONCreate.
- * @param json pointer to the memory space to be freed
- */
-EXTERNAL void fiftyoneDegreesJSONFree(void* json);
-
-/**
- * \ingroup FiftyOneDegreesFunctions
- * Allocates memory sufficiently large to store CSV results.
- * @param ws pointer to a workset with the results to return in CSV
- * @returns pointer to memory space to store CSV results
- */
-EXTERNAL char* fiftyoneDegreesCSVCreate(fiftyoneDegreesWorkset *ws);
-
-/**
- * \ingroup FiftyOneDegreesFunctions
- * Frees the memory space previously allocated by fiftyoneDegreesCSVCreate.
- * @param csv pointer to the memory space to be freed
- */
-EXTERNAL void fiftyoneDegreesCSVFree(void* csv);
-
-/**
- * \ingroup FiftyOneDegreesFunctions
- * Main entry method used for perform a match. First the cache is checked to
- * determine if the userAgent has already been found. If not then detection
- * is performed. The cache is then updated before the resultset is returned.
- * @param ws pointer to a work set to be used for the match created via
- *        createWorkset function
- * @param userAgent pointer to the target user agent
- */
-EXTERNAL void fiftyoneDegreesMatch(
-	fiftyoneDegreesWorkset *ws,
-	const char* userAgent);
-
-/**
- * \ingroup FiftyOneDegreesFunctions
- * Passed array of HTTP header names and values. Sets the workset to
- * the results for these headers.
- * @param ws pointer to a work set to be used for the match created via
- *        createWorkset function
- * @param httpHeaderNames array of HTTP header names i.e. User-Agent
- * @param httpHeaderValues array of HTTP header values
- * @param the number of entires in each array
- */
-EXTERNAL void fiftyoneDegreesMatchWithHeadersArray(
-	fiftyoneDegreesWorkset *ws,
-	const char **httpHeaderNames,
-	const char **httpHeaderValues,
-	int httpHeaderCount);
-
-/**
- * \ingroup FiftyOneDegreesFunctions
- * Passed a string where each line contains the HTTP header name and value.
- * The first space character seperates the HTTP header name at the beginning of
- * the line and the value.
- * @param ws pointer to a work set to be used for the match created via
- *        createWorkset function
- * @param httpHeaders is a list of HTTP headers and values on each line
- * @param length number of characters in the headers array to consider
- */
-EXTERNAL void fiftyoneDegreesMatchWithHeadersString(
-	fiftyoneDegreesWorkset *ws,
-	const char *httpHeaders,
-	size_t length);
-
-/**
- * \ingroup FiftyOneDegreesFunctions
- * Passed a string where each line contains the HTTP header name and value.
- * The first space character and/or colon seperates the HTTP header name
- * at the beginning of the line and the value. Does not perform a device
- * detection. Use fiftyoneDegreesMatchForHttpHeaders to complete a match.
- * @param ws pointer to a work set to have important headers set
- * @param httpHeaders is a list of HTTP headers and values on each line
- * @param length number of characters in the headers array to consider
- */
-EXTERNAL int32_t fiftyoneDegreesSetHttpHeaders(
-	fiftyoneDegreesWorkset *ws,
-	const char *httpHeaders,
-	size_t length);
-
-/**
- * \ingroup FiftyOneDegreesFunctions
- * Sets the workset for the important headers included in the workset.
- * @param ws pointer to a work set to be used for the match created via
- *        createWorkset function
- */
-EXTERNAL void fiftyoneDegreesMatchForHttpHeaders(fiftyoneDegreesWorkset *ws);
-
-/**
- * \ingroup FiftyOneDegreesFunctions
- * Sets the values associated with the require property index in the workset
- * so that an array of values can be read.
- * @param ws pointer to the work set associated with the match
- * @param requiredPropertyIndex index of the property required from the array of
- *        require properties
- * @return the number of values that were set.
- */
-EXTERNAL int32_t fiftyoneDegreesSetValues(
-	fiftyoneDegreesWorkset *ws,
-	int32_t requiredPropertyIndex);
-
-/**
- * \ingroup FiftyOneDegreesFunctions
- * Returns a pointer to the ascii string at the byte offset provided
- * @param dataSet pointer to the data set
- * @param offset to the ascii string required
- * @return a pointer to the AsciiString at the offset
- */
-EXTERNAL const fiftyoneDegreesAsciiString* fiftyoneDegreesGetString(
-	const fiftyoneDegreesDataSet *dataSet,
-	int32_t offset);
-
-/**
- * \ingroup FiftyOneDegreesFunctions
- * Sets the values character array to the values of the required property
- * provided. If the values character array is too small then only the values
- * that can be fitted in are added.
- * @param ws pointer to a workset configured with the match results
- * @param requiredPropertyIndex index of the required property
- * @param values pointer to allocated memory to store the values
- * @param size the size of the values memory
- * @return the number of characters written to the values memory
- */
-EXTERNAL int32_t fiftyoneDegreesGetValues(
-	fiftyoneDegreesWorkset *ws,
-	int32_t requiredPropertyIndex,
-	char *values,
-	int32_t size);
-
-/**
- * \ingroup FiftyOneDegreesFunctions
- * Returns the name of the value provided.
- * @param dataSet pointer to the data set containing the value
- * @param value pointer whose name is required
- * @return pointer to the char string of the name
- */
-EXTERNAL const char* fiftyoneDegreesGetValueName(
-	const fiftyoneDegreesDataSet *dataSet,
-	const fiftyoneDegreesValue *value);
-
-/**
- * \ingroup FiftyOneDegreesFunctions
- * Returns the name of the property provided.
- * @param dataSet pointer to the data set containing the property
- * @param property pointer whose name is required
- * @return pointer to the char string of the name
- */
-EXTERNAL const char* fiftyoneDegreesGetPropertyName(
-	const fiftyoneDegreesDataSet *dataSet,
-	const fiftyoneDegreesProperty *property);
-
-/**
- * \ingroup FiftyOneDegreesFunctions
- * Gets the required property name at the index provided.
- * @param dataset pointer to an initialised dataset
- * @param index of the property required
- * @param propertyName pointer to memory to place the property name
- * @param size of the memory allocated for the name
- * @return the number of bytes written for the property
- */
-EXTERNAL int32_t fiftyoneDegreesGetRequiredPropertyName(
-	const fiftyoneDegreesDataSet *dataSet,
-	int requiredPropertyIndex,
-	char *propertyName,
-	int size);
-
-/**
- * \ingroup FiftyOneDegreesFunctions
- * Gets the http header name at the index provided.
- * @param dataset pointer to an initialised dataset
- * @param index of the http header required
- * @param httpHeader pointer to memory to place the http header name
- * @param size of the memory allocated for the name
- * @return the number of bytes written for the http header
- */
-EXTERNAL int32_t fiftyoneDegreesGetHttpHeaderName(
-	const fiftyoneDegreesDataSet *dataSet,
-	int httpHeaderIndex,
-	char *httpHeader,
-	int size);
-
-/**
- * \ingroup FiftyOneDegreesFunctions
- * Returns the name of the header in prefixed upper case form at the index
- * provided, or NULL if the index is not valid.
- * @param dataSet pointer to an initialised dataset
- * @param httpHeaderIndex index of the HTTP header name required
- * @returns name of the header, or NULL if index not valid
- */
-EXTERNAL const char* fiftyoneDegreesGetPrefixedUpperHttpHeaderName(
-	const fiftyoneDegreesDataSet *dataSet,
-	int httpHeaderIndex);
-
-/**
- * \ingroup FiftyOneDegreesFunctions
- * Gets the required property index of the property provided, or -1 if the
- * property is not available in the dataset.
- * @param dataset pointer to an initialised dataset
- * @param propertyName pointer to the name of the property required
- * @return the index of the property, or -1 if the property does not exist
- */
-EXTERNAL int32_t fiftyoneDegreesGetRequiredPropertyIndex(
-	const fiftyoneDegreesDataSet *dataSet,
-	const char *propertyName);
-
-/**
- * \ingroup FiftyOneDegreesFunctions
- * Process the workset results into a CSV string.
- * @param ws pointer to a workset with the results to return in CSV
- * @param csv pointer to memory allocated with fiftyoneDegreesCSVCreate
- */
-EXTERNAL int32_t fiftyoneDegreesProcessDeviceCSV(
-	fiftyoneDegreesWorkset *ws,
-	char* csv);
-
-/**
- * \ingroup FiftyOneDegreesFunctions
- * Process the workset results into a JSON string.
- * @param ws pointer to a workset with the results to return in JSON
- * @param json pointer to memory allocated with fiftyoneDegreesJSONCreate
- */
-EXTERNAL int32_t fiftyoneDegreesProcessDeviceJSON(
-	fiftyoneDegreesWorkset *ws,
-	char* json);
-
-/**
- * \ingroup FiftyOneDegreesFunctions
- * Returns the rank of the signature set in the workset.
- * @param ws pointer to the work set associated with the match
- * @returns the rank of the signature if available, or INT_MAX
- */
-EXTERNAL int32_t fiftyoneDegreesGetSignatureRank(fiftyoneDegreesWorkset *ws);
-
-/**
- * \ingroup FiftyOneDegreesFunctions
- * Gets the signature as a string representing relevent user agent characters.
- * @param ws pointer to the work set associated with the match
- * @param signatureAsString pointer to memory to place the signature
- * @param size of the memory allocated for the signature
- * @return the number of bytes written for the signature
- */
-EXTERNAL int32_t fiftyoneDegreesGetSignatureAsString(
-	fiftyoneDegreesWorkset *ws,
-	char *signatureAsString,
-	int size);
-
-/**
- * \ingroup FiftyOneDegreesFunctions
- * Gets the device id as a string.
- * @param ws pointer to the work set associated with the match
- * @param deviceId pointer to memory to place the device id
- * @param size of the memory allocated for the device id
- * @return the number of bytes written for the device id
- */
-EXTERNAL int32_t fiftyoneDegreesGetDeviceId(
-	fiftyoneDegreesWorkset *ws,
-	char *deviceId,
-	int size);
-
-/**
- * \ingroup FiftyOneDegreesFunctions
- * Sets the workset for the device Id provided.
- * @param ws pointer to the work set associated with the match.
- * @param deviceId string representation of the device id to use for the match.
- */
-EXTERNAL void fiftyoneDegreesMatchForDeviceId(
-	fiftyoneDegreesWorkset *ws,
-	const char *deviceId);
-
-/**
- * \ingroup FiftyOneDegreesFunctions
- * Gets all the profiles within the data set
- * that relate to the supplied property value pair.
- * @param dataSet pointer to a 51Degrees data set.
- * @param propertyName the name of the property to match as a string.
- * @param valueName the name of the property's value to match as a string.
- * @param profilesList a pointer to the profiles structure to filter.
- * @returns fiftyoneDegreesProfilesStruct* pointer to a profiles structure.
- */
-EXTERNAL fiftyoneDegreesProfilesStruct *fiftyoneDegreesFindProfiles(
-	const fiftyoneDegreesDataSet *dataSet,
-	const char *propertyName,
-	const char *valueName);
-
-/**
- * \ingroup FiftyOneDegreesFunctions
- * Gets all the profiles within the supplied profiles list
- * that relate to the supplied property value pair.
- * @param dataSet pointer to a 51Degrees data set.
- * @param propertyName the name of the property to match as a string.
- * @param valueName the name of the property's value to match as a string.
- * @param profilesList a pointer to the profiles structure to filter.
- * @returns fiftyoneDegreesProfilesStruct* pointer to a profiles structure.
- */
-EXTERNAL fiftyoneDegreesProfilesStruct *fiftyoneDegreesFindProfilesInProfiles(
-	const fiftyoneDegreesDataSet *dataSet,
-	const char *propertyName,
-	const char *valueName,
-	fiftyoneDegreesProfilesStruct *profilesList);
-
-/**
- * \ingroup FiftyOneDegreesFunctions
- * Frees a profiles structure returned from either the
- * fiftyoneDegreesFindProfiles or fiftyoneDegreesFindProfilesInProfiles
- * function.
- * @param profiles the profiles list to be freed.
- */
-EXTERNAL void fiftyoneDegreesFreeProfilesStruct(
-	fiftyoneDegreesProfilesStruct *profiles);
-
-/**
- * OBSOLETE METHODS - RETAINED FOR BACKWARDS COMPAITABILITY
- */
-
-EXTERNAL fiftyoneDegreesWorkset* fiftyoneDegreesCreateWorkset(const fiftyoneDegreesDataSet *dataSet);
-
-EXTERNAL void fiftyoneDegreesFreeWorkset(const fiftyoneDegreesWorkset *ws);
-
-EXTERNAL void fiftyoneDegreesDestroy(const fiftyoneDegreesDataSet *dataSet);
-
-/**
- * \ingroup FiftyOneDegreesFunctions
- * Releases the workset provided back to the pool making it available for future
- * use.
- *
- * The method is obsolete as all worksets now have a pool associated with them
- * which used when returning the work set to the pool.
- *
- * @param pool containing worksets
- * @param ws workset to be placed back on the queue
- */
-EXTERNAL void fiftyoneDegreesWorksetPoolRelease(fiftyoneDegreesWorksetPool *pool, fiftyoneDegreesWorkset *ws);
-
-#endif // 51DEGREES_H_INCLUDED
-
+#pragma pack(pop)
+
+#pragma pack(push, 4)
+struct fiftyoneDegrees_provider_t {
+#ifndef FIFTYONEDEGREES_NO_THREADING
+	volatile fiftyoneDegreesWorksetPool *activePool;
+	FIFTYONEDEGREES_SIGNAL signal; /* Signals when a work set is back in the pool */
+	FIFTYONEDEGREES_MUTEX lock; /* Used to lock critical regions where mutable variables are written to */
+#else
+	fiftyoneDegreesWorksetPool *activePool;
+#endif
+};
+#pragma pack(pop)
+
+/**
+ * \cond
+ * EXTERNAL METHODS
+ * \endcond
+ */
+
+/**
+ * \ingroup FiftyOneDegreesFunctions
+ * Initialises the provider passed to the method with a data set initialised
+ * from the file provided. If required properties is provided the associated
+ * data set will only return properties contained in the array.
+ * @param fileName of the data source to use for initialisation
+ * @param provider pointer to the pool to be initialised
+ * @param properties array of strings containing the property names
+ * @param count the number of elements in the requiredProperties array
+ * @param poolSize number of work sets to hold in the pool
+ * @param cacheSize maximum number of items that the cache should store
+ * @return fiftyoneDegreesDataSetInitStatus indicating the result of creating
+ *		   the new dataset, pool and cache. If status is anything other than
+ *		   DATA_SET_INIT_STATUS_SUCCESS, then the initialization has failed.
+ */
+EXTERNAL fiftyoneDegreesDataSetInitStatus fiftyoneDegreesInitProviderWithPropertyArray(
+	const char *fileName,
+	fiftyoneDegreesProvider *provider,
+	const char** properties,
+	int32_t count,
+	int poolSize,
+	int cacheSize);
+
+/**
+ * \ingroup FiftyOneDegreesFunctions
+ * Initialises the provider passed to the method with a data set initialised
+ * from the file provided. If required properties is provided the associated
+ * data set will only return properties contained between separators.
+ * @param fileName of the data source to use for initialisation
+ * @param provider pointer to the pool to be initialised
+ * @param properties char array to the separated list of properties
+ *        the dataSet can return
+ * @param poolSize number of work sets to hold in the pool
+ * @param cacheSize maximum number of items that the cache should store
+ * @return fiftyoneDegreesDataSetInitStatus indicating the result of creating
+ *		   the new dataset, pool and cache. If status is anything other than
+ *		   DATA_SET_INIT_STATUS_SUCCESS, then the initialization has failed.
+ */
+EXTERNAL fiftyoneDegreesDataSetInitStatus fiftyoneDegreesInitProviderWithPropertyString(
+	const char *fileName,
+	fiftyoneDegreesProvider *provider,
+	const char* properties,
+	int poolSize,
+	int cacheSize);
+
+
+/**
+ * \ingroup FiftyOneDegreesFunctions
+ * Creates a new dataset, pool and cache using the same configuration options
+ * as the current data set, pool and cache associated with the provider. The 
+ * original file location is used to create the new data set. 
+ * The exisitng data set, pool and cache are marked to be freed if worksets are 
+ * being used by other threads, or if no work sets are in use they are freed
+ * immediately.
+ * @param provider pointer to the provider whose data set should be reloaded
+ * @return fiftyoneDegreesDataSetInitStatus indicating the result of the reload
+ * 	   operation.
+ */
+EXTERNAL fiftyoneDegreesDataSetInitStatus fiftyoneDegreesProviderReloadFromFile(
+	fiftyoneDegreesProvider *provider);
+
+/**
+ * \ingroup FiftyOneDegreesFunctions
+ * Creates a new dataset, pool and cache using the same configuration options
+ * as the current data set, pool and cache associated with the provider. The
+ * memory located at the source pointer is used to create the new data set.
+ * The exisitng data set, pool and cache are marked to be freed if worksets are
+ * being used by other threads, or if no work sets are in use they are freed
+ * immediately.
+ * Important: The memory pointed to by source will NOT be freed by 51Degrees
+ * when the associated data set is freed. The caller is responsible for
+ * releasing the memory. If 51Degrees should release the memory then the
+ * caller should set the memoryToFree field of the data set associated with
+ * the returned pool to source. 51Degrees will then free this memory when the
+ * pool, data set and cache are freed after the last work set is returned to
+ * the pool.
+ * @param provider pointer to the provider whose data set should be reloaded
+ * @param provider pointer to the provider whose data set should be reloaded.
+ * @param length number of bytes that the file occupies in memory.
+ * @return fiftyoneDegreesDataSetInitStatus indicating the result of the reload
+ * 	   operation.
+ */
+EXTERNAL fiftyoneDegreesDataSetInitStatus fiftyoneDegreesProviderReloadFromMemory(
+	fiftyoneDegreesProvider *provider,
+	void *source,
+	long length);
+
+/** 
+ * \ingroup FiftyOneDegreesFunctions
+ * Releases all the resources used by the provider. The provider can not be 
+ * used without being reinitialised after calling this method.
+ * @param provider pointer to the provider to be freed
+ */
+EXTERNAL void fiftyoneDegreesProviderFree(fiftyoneDegreesProvider *provider);
+
+/**
+ * \ingroup FiftyOneDegreesFunctions
+ * Retrieves a work set from the pool associated with the provider. In multi
+ * threaded operation will always return a work set. In single threaded 
+ * operation may return NULL if no work sets are available in the pool.
+ * The work set returned must be released back to the provider by calling
+ * fiftyoneDegreesWorksetRelease when finished with.
+ * @param provider pointer to the provider to return the work set from
+ * @return pointer to a work set ready to be used for device detection
+ */
+EXTERNAL fiftyoneDegreesWorkset* fiftyoneDegreesProviderWorksetGet(
+	fiftyoneDegreesProvider *provider);
+
+/**
+ * \ingroup FiftyOneDegreesFunctions
+ * Returns the workset back to the pool it was created from.
+ * Worksets created without a pool should be freed using the method
+ * fiftyoneDegreesWorksetFree.
+ * @param ws a workset that was created from a pool or provider.
+ */
+ EXTERNAL void fiftyoneDegreesWorksetRelease(fiftyoneDegreesWorkset *ws);
+
+/**
+ * \ingroup FiftyOneDegreesFunctions
+ * Initialises the data set passed to the method with the data from
+ * the file provided. If required properties is provided the data set
+ * will only return those contained in the array.
+ * @param fileName of the data source to use for initialisation
+ * @param dataSet pointer that will be set to the data set created
+ * @param properties array of strings containing the property names
+ * @param count the number of elements in the properties array
+ * @return fiftyoneDegreesDataSetInitStatus indicating the result of creating
+ *		   the new dataset, pool and cache. If status is anything other than
+ *		   DATA_SET_INIT_STATUS_SUCCESS, then the initialization has failed.
+ */
+EXTERNAL fiftyoneDegreesDataSetInitStatus fiftyoneDegreesInitWithPropertyArray(
+	const char *fileName,
+	fiftyoneDegreesDataSet *dataSet,
+	const char** properties,
+	int32_t count);
+
+/**
+ * \ingroup FiftyOneDegreesFunctions
+ * Initialises the data set passed to the method with the data from
+ * the file provided. If required properties is provided the data set
+ * will only return those listed and separated by comma, pipe, space
+ * or tab.
+ * @param fileName of the data source to use for initialisation
+ * @param dataSet pointer that will be set to the data set created
+ * @param properties char array to the separated list of properties
+ *        the dataSet can return
+ * @return fiftyoneDegreesDataSetInitStatus indicating the result of creating
+ *		   the new dataset, pool and cache. If status is anything other than
+ *		   DATA_SET_INIT_STATUS_SUCCESS, then the initialization has failed.
+ */
+EXTERNAL fiftyoneDegreesDataSetInitStatus fiftyoneDegreesInitWithPropertyString(
+	const char *fileName,
+	fiftyoneDegreesDataSet *dataSet,
+	const char* properties);
+
+/**
+ * \ingroup FiftyOneDegreesFunctions
+ * Destroys the data set releasing all memory available. Ensure all worksets
+ * cache and pool structs are freed prior to calling this method.
+ * @param dataSet pointer to the data set being destroyed
+ */
+EXTERNAL void fiftyoneDegreesDataSetFree(const fiftyoneDegreesDataSet *dataSet);
+
+/**
+ * \ingroup FiftyOneDegreesFunctions
+ * Creates a new cache used to speed up duplicate detections.
+ * The cache must be destroyed with the fiftyoneDegreesFreeCache method.
+ * If the cache size is lower then 2 then no cache is created.
+ * @param dataSet pointer to the data set
+ * @param size maximum number of items that the cache should store
+ * @returns a pointer to the resultset cache created, or NULL
+ */
+EXTERNAL fiftyoneDegreesResultsetCache *fiftyoneDegreesResultsetCacheCreate(
+	const fiftyoneDegreesDataSet *dataSet,
+	int32_t size);
+
+/**
+ * \ingroup FiftyOneDegreesFunctions
+ * Releases the memory used by the cache.
+ * @param pointer to the cache created previously
+ */
+EXTERNAL void fiftyoneDegreesResultsetCacheFree(
+	const fiftyoneDegreesResultsetCache *rsc);
+
+/**
+ * \ingroup FiftyOneDegreesFunctions
+ * Creates a new workset pool for the data set and cache provided.
+ * @param dataset pointer to a data set structure
+ * @param cache pointer to a cache, or NULL if no cache to be used
+ * @param size number of work sets to hold in the pool
+ * @return a pointer to a new work set pool
+ */
+EXTERNAL fiftyoneDegreesWorksetPool *fiftyoneDegreesWorksetPoolCreate(
+	fiftyoneDegreesDataSet *dataSet,
+	fiftyoneDegreesResultsetCache *cache,
+	int32_t size);
+
+/**
+ * \ingroup FiftyOneDegreesFunctions
+ * Frees all worksets in the pool and releases all memory. Ensure all worksets
+ * have been released back to the pool before calling this method.
+ * @param pool pointer to the pool created by fiftyoneDegreesWorksetPoolCreate
+ */
+EXTERNAL void fiftyoneDegreesWorksetPoolFree(
+	const fiftyoneDegreesWorksetPool *pool);
+
+/**
+ * \ingroup FiftyOneDegreesFunctions
+ * Frees the pool and it's associated cache and dataset if set.
+ * @param pool pointer to the pool created by fiftyoneDegreesWorksetPoolCreate
+ */
+EXTERNAL void fiftyoneDegreesWorksetPoolCacheDataSetFree(
+	const fiftyoneDegreesWorksetPool *pool);
+
+/**
+ * \ingroup FiftyOneDegreesFunctions
+ * Gets a workset from the pool. When operating in multi threaded mode the
+ * methods waits for a work set to be returned from another thread. If in
+ * single threaded operation NULL will be returned if the pool is exhausted.
+ * Using a pool makes less sense in single threaded operation.
+ * @param pool pointer to the pool to get the work set from
+ * @returns pointer to a work set that is free and ready for use, or NULL if
+ *          none are available.
+ */
+EXTERNAL fiftyoneDegreesWorkset *fiftyoneDegreesWorksetPoolGet(
+	fiftyoneDegreesWorksetPool *pool);
+
+/**
+ * \ingroup FiftyOneDegreesFunctions
+ * Creates a new workset to perform matches using the dataset provided.
+ * The workset must be destroyed using the freeWorkset method when it's
+ * finished with to release memory.
+ * @param dataSet pointer to the data set
+ * @param cache pointer or NULL if not used
+ * @returns a pointer to the workset created
+ */
+EXTERNAL fiftyoneDegreesWorkset* fiftyoneDegreesWorksetCreate(
+	const fiftyoneDegreesDataSet *dataSet,
+	const fiftyoneDegreesResultsetCache *cache);
+
+/**
+ * \ingroup FiftyOneDegreesFunctions
+ * Releases the memory used by the workset.
+ * If the workset is associated with a pool then the
+ * fiftyOneDegreesWorksetRelease method should be used to return the workset
+ * to the pool its associated with.
+ * @param pointer to the workset created previously
+ */
+EXTERNAL void fiftyoneDegreesWorksetFree(
+	const fiftyoneDegreesWorkset *ws);
+
+/**
+ * \ingroup FiftyOneDegreesFunctions
+ * Allocates memory sufficiently large to store JSON results.
+ * @param ws pointer to a workset with the results to return in JSON
+ * @returns pointer to memory space to store JSON results
+ */
+EXTERNAL char* fiftyoneDegreesJSONCreate(fiftyoneDegreesWorkset *ws);
+
+/**
+ * \ingroup FiftyOneDegreesFunctions
+ * Frees the memory space previously allocated by fiftyoneDegreesJSONCreate.
+ * @param json pointer to the memory space to be freed
+ */
+EXTERNAL void fiftyoneDegreesJSONFree(void* json);
+
+/**
+ * \ingroup FiftyOneDegreesFunctions
+ * Allocates memory sufficiently large to store CSV results.
+ * @param ws pointer to a workset with the results to return in CSV
+ * @returns pointer to memory space to store CSV results
+ */
+EXTERNAL char* fiftyoneDegreesCSVCreate(fiftyoneDegreesWorkset *ws);
+
+/**
+ * \ingroup FiftyOneDegreesFunctions
+ * Frees the memory space previously allocated by fiftyoneDegreesCSVCreate.
+ * @param csv pointer to the memory space to be freed
+ */
+EXTERNAL void fiftyoneDegreesCSVFree(void* csv);
+
+/**
+ * \ingroup FiftyOneDegreesFunctions
+ * Main entry method used for perform a match. First the cache is checked to
+ * determine if the userAgent has already been found. If not then detection
+ * is performed. The cache is then updated before the resultset is returned.
+ * @param ws pointer to a work set to be used for the match created via
+ *        createWorkset function
+ * @param userAgent pointer to the target user agent
+ */
+EXTERNAL void fiftyoneDegreesMatch(
+	fiftyoneDegreesWorkset *ws,
+	const char* userAgent);
+
+/**
+ * \ingroup FiftyOneDegreesFunctions
+ * Passed array of HTTP header names and values. Sets the workset to
+ * the results for these headers.
+ * @param ws pointer to a work set to be used for the match created via
+ *        createWorkset function
+ * @param httpHeaderNames array of HTTP header names i.e. User-Agent
+ * @param httpHeaderValues array of HTTP header values
+ * @param the number of entires in each array
+ */
+EXTERNAL void fiftyoneDegreesMatchWithHeadersArray(
+	fiftyoneDegreesWorkset *ws,
+	const char **httpHeaderNames,
+	const char **httpHeaderValues,
+	int httpHeaderCount);
+
+/**
+ * \ingroup FiftyOneDegreesFunctions
+ * Passed a string where each line contains the HTTP header name and value.
+ * The first space character seperates the HTTP header name at the beginning of
+ * the line and the value.
+ * @param ws pointer to a work set to be used for the match created via
+ *        createWorkset function
+ * @param httpHeaders is a list of HTTP headers and values on each line
+ * @param length number of characters in the headers array to consider
+ */
+EXTERNAL void fiftyoneDegreesMatchWithHeadersString(
+	fiftyoneDegreesWorkset *ws,
+	const char *httpHeaders,
+	size_t length);
+
+/**
+ * \ingroup FiftyOneDegreesFunctions
+ * Passed a string where each line contains the HTTP header name and value.
+ * The first space character and/or colon seperates the HTTP header name
+ * at the beginning of the line and the value. Does not perform a device
+ * detection. Use fiftyoneDegreesMatchForHttpHeaders to complete a match.
+ * @param ws pointer to a work set to have important headers set
+ * @param httpHeaders is a list of HTTP headers and values on each line
+ * @param length number of characters in the headers array to consider
+ */
+EXTERNAL int32_t fiftyoneDegreesSetHttpHeaders(
+	fiftyoneDegreesWorkset *ws,
+	const char *httpHeaders,
+	size_t length);
+
+/**
+ * \ingroup FiftyOneDegreesFunctions
+ * Sets the workset for the important headers included in the workset.
+ * @param ws pointer to a work set to be used for the match created via
+ *        createWorkset function
+ */
+EXTERNAL void fiftyoneDegreesMatchForHttpHeaders(fiftyoneDegreesWorkset *ws);
+
+/**
+ * \ingroup FiftyOneDegreesFunctions
+ * Sets the values associated with the require property index in the workset
+ * so that an array of values can be read.
+ * @param ws pointer to the work set associated with the match
+ * @param requiredPropertyIndex index of the property required from the array of
+ *        require properties
+ * @return the number of values that were set.
+ */
+EXTERNAL int32_t fiftyoneDegreesSetValues(
+	fiftyoneDegreesWorkset *ws,
+	int32_t requiredPropertyIndex);
+
+/**
+ * \ingroup FiftyOneDegreesFunctions
+ * Returns a pointer to the ascii string at the byte offset provided
+ * @param dataSet pointer to the data set
+ * @param offset to the ascii string required
+ * @return a pointer to the AsciiString at the offset
+ */
+EXTERNAL const fiftyoneDegreesAsciiString* fiftyoneDegreesGetString(
+	const fiftyoneDegreesDataSet *dataSet,
+	int32_t offset);
+
+/**
+ * \ingroup FiftyOneDegreesFunctions
+ * Sets the values character array to the values of the required property
+ * provided. If the values character array is too small then only the values
+ * that can be fitted in are added.
+ * @param ws pointer to a workset configured with the match results
+ * @param requiredPropertyIndex index of the required property
+ * @param values pointer to allocated memory to store the values
+ * @param size the size of the values memory
+ * @return the number of characters written to the values memory
+ */
+EXTERNAL int32_t fiftyoneDegreesGetValues(
+	fiftyoneDegreesWorkset *ws,
+	int32_t requiredPropertyIndex,
+	char *values,
+	int32_t size);
+
+/**
+ * \ingroup FiftyOneDegreesFunctions
+ * Returns the name of the value provided.
+ * @param dataSet pointer to the data set containing the value
+ * @param value pointer whose name is required
+ * @return pointer to the char string of the name
+ */
+EXTERNAL const char* fiftyoneDegreesGetValueName(
+	const fiftyoneDegreesDataSet *dataSet,
+	const fiftyoneDegreesValue *value);
+
+/**
+ * \ingroup FiftyOneDegreesFunctions
+ * Returns the name of the property provided.
+ * @param dataSet pointer to the data set containing the property
+ * @param property pointer whose name is required
+ * @return pointer to the char string of the name
+ */
+EXTERNAL const char* fiftyoneDegreesGetPropertyName(
+	const fiftyoneDegreesDataSet *dataSet,
+	const fiftyoneDegreesProperty *property);
+
+/**
+ * \ingroup FiftyOneDegreesFunctions
+ * Gets the required property name at the index provided.
+ * @param dataset pointer to an initialised dataset
+ * @param index of the property required
+ * @param propertyName pointer to memory to place the property name
+ * @param size of the memory allocated for the name
+ * @return the number of bytes written for the property
+ */
+EXTERNAL int32_t fiftyoneDegreesGetRequiredPropertyName(
+	const fiftyoneDegreesDataSet *dataSet,
+	int requiredPropertyIndex,
+	char *propertyName,
+	int size);
+
+/**
+ * \ingroup FiftyOneDegreesFunctions
+ * Gets the http header name at the index provided.
+ * @param dataset pointer to an initialised dataset
+ * @param index of the http header required
+ * @param httpHeader pointer to memory to place the http header name
+ * @param size of the memory allocated for the name
+ * @return the number of bytes written for the http header
+ */
+EXTERNAL int32_t fiftyoneDegreesGetHttpHeaderName(
+	const fiftyoneDegreesDataSet *dataSet,
+	int httpHeaderIndex,
+	char *httpHeader,
+	int size);
+
+/**
+ * \ingroup FiftyOneDegreesFunctions
+ * Returns the name of the header in prefixed upper case form at the index
+ * provided, or NULL if the index is not valid.
+ * @param dataSet pointer to an initialised dataset
+ * @param httpHeaderIndex index of the HTTP header name required
+ * @returns name of the header, or NULL if index not valid
+ */
+EXTERNAL const char* fiftyoneDegreesGetPrefixedUpperHttpHeaderName(
+	const fiftyoneDegreesDataSet *dataSet,
+	int httpHeaderIndex);
+
+/**
+ * \ingroup FiftyOneDegreesFunctions
+ * Gets the required property index of the property provided, or -1 if the
+ * property is not available in the dataset.
+ * @param dataset pointer to an initialised dataset
+ * @param propertyName pointer to the name of the property required
+ * @return the index of the property, or -1 if the property does not exist
+ */
+EXTERNAL int32_t fiftyoneDegreesGetRequiredPropertyIndex(
+	const fiftyoneDegreesDataSet *dataSet,
+	const char *propertyName);
+
+/**
+ * \ingroup FiftyOneDegreesFunctions
+ * Process the workset results into a CSV string.
+ * @param ws pointer to a workset with the results to return in CSV
+ * @param csv pointer to memory allocated with fiftyoneDegreesCSVCreate
+ */
+EXTERNAL int32_t fiftyoneDegreesProcessDeviceCSV(
+	fiftyoneDegreesWorkset *ws,
+	char* csv);
+
+/**
+ * \ingroup FiftyOneDegreesFunctions
+ * Process the workset results into a JSON string.
+ * @param ws pointer to a workset with the results to return in JSON
+ * @param json pointer to memory allocated with fiftyoneDegreesJSONCreate
+ */
+EXTERNAL int32_t fiftyoneDegreesProcessDeviceJSON(
+	fiftyoneDegreesWorkset *ws,
+	char* json);
+
+/**
+ * \ingroup FiftyOneDegreesFunctions
+ * Returns the rank of the signature set in the workset.
+ * @param ws pointer to the work set associated with the match
+ * @returns the rank of the signature if available, or INT_MAX
+ */
+EXTERNAL int32_t fiftyoneDegreesGetSignatureRank(fiftyoneDegreesWorkset *ws);
+
+/**
+ * \ingroup FiftyOneDegreesFunctions
+ * Gets the signature as a string representing relevent user agent characters.
+ * @param ws pointer to the work set associated with the match
+ * @param signatureAsString pointer to memory to place the signature
+ * @param size of the memory allocated for the signature
+ * @return the number of bytes written for the signature
+ */
+EXTERNAL int32_t fiftyoneDegreesGetSignatureAsString(
+	fiftyoneDegreesWorkset *ws,
+	char *signatureAsString,
+	int size);
+
+/**
+ * \ingroup FiftyOneDegreesFunctions
+ * Gets the device id as a string.
+ * @param ws pointer to the work set associated with the match
+ * @param deviceId pointer to memory to place the device id
+ * @param size of the memory allocated for the device id
+ * @return the number of bytes written for the device id
+ */
+EXTERNAL int32_t fiftyoneDegreesGetDeviceId(
+	fiftyoneDegreesWorkset *ws,
+	char *deviceId,
+	int size);
+
+/**
+ * \ingroup FiftyOneDegreesFunctions
+ * Sets the workset for the device Id provided.
+ * @param ws pointer to the work set associated with the match.
+ * @param deviceId string representation of the device id to use for the match.
+ */
+EXTERNAL void fiftyoneDegreesMatchForDeviceId(
+	fiftyoneDegreesWorkset *ws,
+	const char *deviceId);
+
+/**
+ * \ingroup FiftyOneDegreesFunctions
+ * Gets all the profiles within the data set
+ * that relate to the supplied property value pair.
+ * @param dataSet pointer to a 51Degrees data set.
+ * @param propertyName the name of the property to match as a string.
+ * @param valueName the name of the property's value to match as a string.
+ * @param profilesList a pointer to the profiles structure to filter.
+ * @returns fiftyoneDegreesProfilesStruct* pointer to a profiles structure.
+ */
+EXTERNAL fiftyoneDegreesProfilesStruct *fiftyoneDegreesFindProfiles(
+	const fiftyoneDegreesDataSet *dataSet,
+	const char *propertyName,
+	const char *valueName);
+
+/**
+ * \ingroup FiftyOneDegreesFunctions
+ * Gets all the profiles within the supplied profiles list
+ * that relate to the supplied property value pair.
+ * @param dataSet pointer to a 51Degrees data set.
+ * @param propertyName the name of the property to match as a string.
+ * @param valueName the name of the property's value to match as a string.
+ * @param profilesList a pointer to the profiles structure to filter.
+ * @returns fiftyoneDegreesProfilesStruct* pointer to a profiles structure.
+ */
+EXTERNAL fiftyoneDegreesProfilesStruct *fiftyoneDegreesFindProfilesInProfiles(
+	const fiftyoneDegreesDataSet *dataSet,
+	const char *propertyName,
+	const char *valueName,
+	fiftyoneDegreesProfilesStruct *profilesList);
+
+/**
+ * \ingroup FiftyOneDegreesFunctions
+ * Frees a profiles structure returned from either the
+ * fiftyoneDegreesFindProfiles or fiftyoneDegreesFindProfilesInProfiles
+ * function.
+ * @param profiles the profiles list to be freed.
+ */
+EXTERNAL void fiftyoneDegreesFreeProfilesStruct(
+	fiftyoneDegreesProfilesStruct *profiles);
+
+/**
+ * OBSOLETE METHODS - RETAINED FOR BACKWARDS COMPAITABILITY
+ */
+
+EXTERNAL fiftyoneDegreesWorkset* fiftyoneDegreesCreateWorkset(const fiftyoneDegreesDataSet *dataSet);
+
+EXTERNAL void fiftyoneDegreesFreeWorkset(const fiftyoneDegreesWorkset *ws);
+
+EXTERNAL void fiftyoneDegreesDestroy(const fiftyoneDegreesDataSet *dataSet);
+
+/**
+ * \ingroup FiftyOneDegreesFunctions
+ * Releases the workset provided back to the pool making it available for future
+ * use.
+ *
+ * The method is obsolete as all worksets now have a pool associated with them
+ * which used when returning the work set to the pool.
+ *
+ * @param pool containing worksets
+ * @param ws workset to be placed back on the queue
+ */
+EXTERNAL void fiftyoneDegreesWorksetPoolRelease(fiftyoneDegreesWorksetPool *pool, fiftyoneDegreesWorkset *ws);
+
+#endif // 51DEGREES_H_INCLUDED
+